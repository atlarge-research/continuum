"""\
Get output from KubeEdge and Docker, and process it into readable format
"""

import sys
import logging
import copy
import numpy as np
import pandas as pd

from datetime import datetime


def get_endpoint_output(config, machines, container_names):
    """Get the output of endpoint docker containers.

    Args:
        config (dict): Parsed configuration
        machines (list(Machine object)): List of machine objects representing physical machines
        container_names (list(list(str))): Names of docker containers launched

    Returns:
        list(list(str)): Output of each endpoint container
    """
    logging.info("Extract output from endpoint publishers")

    # Alternatively, use docker logs -t container_name for detailed timestamps
    # Exampel: "2021-10-14T08:55:55.912611917Z Start connecting with the MQTT broker"
    commands = [["docker", "logs", "-t", cont_name] for cont_name in container_names]

    results = machines[0].process(commands, ssh=config["endpoint_ssh"])

<<<<<<< HEAD
    endpoint_output = []
    for container, ssh, (output, error) in zip(container_names, config["endpoint_ssh"], results):
        logging.info("Get output from endpoint %s on VM %s" % (container, ssh))
=======
        # Alternatively, use docker logs -t container_name for detailed timestamps
        # Exampel: "2021-10-14T08:55:55.912611917Z Start connecting with the MQTT broker"
        command = ["docker", "logs", "-t", cont_name]
        output, error = machines[0].process(config, command, ssh=True, ssh_target=ssh)
>>>>>>> 71f012d9

        if error != []:
            logging.error("".join(error))
            sys.exit()
        elif output == []:
            logging.error("Container %s output empty" % (container))
            sys.exit()

        output = [line.rstrip() for line in output]
        endpoint_output.append(output)

    return endpoint_output


def get_worker_output(config, machines):
    """Get the output of worker cloud / edge applications

    Args:
        config (dict): Parsed configuration
        machines (list(Machine object)): List of machine objects representing physical machines

    Returns:
        list(list(str)): Output of each container ran on the cloud / edge
    """
    logging.info("Gather output from subscribers")

    # Get list of pods
    command = [
        "kubectl",
        "get",
        "pods",
        "-o=custom-columns=NAME:.metadata.name,STATUS:.status.phase",
        "--sort-by=.spec.nodeName",
    ]
<<<<<<< HEAD
    output, error = machines[0].process(command, ssh=config["cloud_ssh"][0])[0]
=======
    output, error = machines[0].process(
        config, command, ssh=True, ssh_target=config["cloud_ssh"][0]
    )
>>>>>>> 71f012d9

    if (error != [] and not all(["[CONTINUUM]" in l for l in error])) or output == []:
        logging.error("".join(error))
        sys.exit()

    # Gather commands to get logs
    commands = []
    for line in output[1:]:
        container = line.split(" ")[0]
<<<<<<< HEAD

        command = "\"sudo su -c 'cd /var/log && grep -ri %s &> output-%s.txt'\"" % (
            container,
            container,
=======
        command = ["kubectl", "logs", "--timestamps=true", container]
        output, error = machines[0].process(
            config, command, ssh=True, ssh_target=config["cloud_ssh"][0]
>>>>>>> 71f012d9
        )
        machines[0].process(command, shell=True, ssh=config["cloud_ssh"][0])

        if config["benchmark"]["application"] == "image_classification":
            command = ["kubectl", "logs", "--timestamps=true", container]
        elif config["benchmark"]["application"] == "empty":
            command = ["kubectl", "get", "pod", container, "-o", "yaml"]

        commands.append(command)

    # Get the logs
    results = machines[0].process(commands, ssh=config["cloud_ssh"][0])

    # Get the output
    worker_output = []
    for i, (output, error) in enumerate(results):
        if (error != [] and not all(["[CONTINUUM]" in l for l in error])) or output == []:
            logging.error("Container %i: %s" % (i, "".join(error)))
            sys.exit()

        output = [line.rstrip() for line in output]
        worker_output.append(output)

    return worker_output


def get_worker_output_mist(config, machines, container_names):
    """Get the output of worker mist applications

    Args:
        config (dict): Parsed configuration
        machines (list(Machine object)): List of machine objects representing physical machines

    Returns:
        list(list(str)): Output of each container ran as a worker in the mist
    """
    logging.info("Gather output from subscribers")

    # Alternatively, use docker logs -t container_name for detailed timestamps
    # Exampel: "2021-10-14T08:55:55.912611917Z Start connecting with the MQTT broker"
    commands = [["docker", "logs", "-t", cont_name] for cont_name in container_names]

    results = machines[0].process(commands, ssh=config["edge_ssh"])

<<<<<<< HEAD
    worker_output = []
    for container, ssh, (output, error) in zip(container_names, config["endpoint_ssh"], results):
        logging.info("Get output from mist worker %s on VM %s" % (container, ssh))
=======
        # Alternatively, use docker logs -t container_name for detailed timestamps
        # Exampel: "2021-10-14T08:55:55.912611917Z Start connecting with the MQTT broker"
        command = ["docker", "logs", "-t", cont_name]
        output, error = machines[0].process(config, command, ssh=True, ssh_target=ssh)
>>>>>>> 71f012d9

        if error != []:
            logging.error("".join(error))
            sys.exit()
        elif output == []:
            logging.error("Container %s output empty" % (container))
            sys.exit()

        output = [line.rstrip() for line in output]
        worker_output.append(output)

    return worker_output


def to_datetime_image(s):
    """Parse a datetime string from docker logs to a Python datetime object

    Args:
        s (str): Docker datetime string

    Returns:
        datetime: Python datetime object
    """
    s = s.split(" ")[0]
    s = s.replace("T", " ")
    s = s.replace("Z", "")
    s = s[: s.find(".") + 7]
    return datetime.strptime(s, "%Y-%m-%d %H:%M:%S.%f")


def gather_worker_metrics_empty(machines, worker_output, starttime):
    """Gather metrics from cloud or edge workers for the empty app

    Args:
        worker_output (list(list(str))): Output of each container ran on the edge
        starttime (datetime): Invocation time of the kubectl apply command that launches the benchmark

    Returns:
        list(dict): List of parsed output for each cloud or edge worker
    """
    logging.info("Gather metrics with start time: %s" % (str(starttime)))

    worker_set = {
        "total_time": None,  # Total scheduling time
    }

    worker_metrics = []
    for _ in range(len(worker_output)):
        worker_metrics.append(copy.deepcopy(worker_set))

    commands = []
    sshs = []

    # Parse output and build new commands to get final data with
    for i, out in enumerate(worker_output):
        containerID = 0
        nodename = 0

        for line in out:
            if "nodeName" in line:
                nodename = line.split("nodeName: ")[1]
            elif "containerID" in line:
                containerID = line.split("://")[1]
                break

        if containerID == 0 or nodename == 0:
            logging.error("Could not find containerID for pod or scheduled node")
            sys.exit()

        # Get output from the worker node using journalctl, to get millisecond timing
        command = (
            """sudo journalctl -u containerd -o short-precise | grep \'StartContainer for \\\\\"%s\\\\\" returns successfully'"""
            % (containerID)
        )
        commands.append(command)

        for machine in machines:
            if nodename in machine.cloud_names + machine.edge_names:
                if nodename in machine.cloud_names:
                    i = machine.cloud_names.index(nodename)
                    ip = machine.cloud_ips[i]
                elif nodename in machine.edge_names:
                    i = machine.edge_names.index(nodename)
                    ip = machine.edge_ips[i]

                ssh = "%s@%s" % (nodename, ip)
                sshs.append(ssh)
                break

    # Given the commands and the ssh address to execute it at, execute all commands
    results = machine.process(commands, shell=True, ssh=sshs, retryonoutput=True)

    # Parse the final output to get the total execution time
    for i, (command, (output, error)) in enumerate(zip(commands, results)):
        if output == []:
            logging.error("No output for pod %i and command [%s]" % (i, command))
            sys.exit()
        if len(output) > 1:
            logging.error(
                "Incorrect output for pod %i and command [%s]: %s" % (i, command, "".join(output))
            )
            sys.exit()
        elif error != [] and not all(["[CONTINUUM]" in l for l in error]):
            logging.error("Error for pod %i and command [%s]: %s" % (i, command, "".join(error)))
            sys.exit()

        # Now parse the line to datetime with milliseconds
        dt = output[0].split('time="')[1].split("+")[0]
        dt = dt.replace("T", " ")
        dt = dt[:-3]
        dt = datetime.strptime(dt, "%Y-%m-%d %H:%M:%S.%f")
        end_time = datetime.timestamp(dt)

        worker_metrics[i]["total_time"] = end_time - starttime

    return sorted(worker_metrics, key=lambda x: x["total_time"])


def gather_worker_metrics_image(worker_output):
    """Gather metrics from cloud or edge workers for the image_classification app

    Args:
        worker_output (list(list(str))): Output of each container ran on the edge

    Returns:
        list(dict): List of parsed output for each cloud or edge worker
    """
    worker_metrics = []
    if worker_output == []:
        return worker_metrics

    worker_set = {
        "worker_id": None,  # ID of this worker
        "total_time": None,  # Total runtime for the worker
        "comm_delay_avg": None,  # Average endpoint -> worker delay
        "comm_delay_stdev": None,  # Stdev of delay
        "proc_avg": None,  # Average time to process 1 data element on worker
    }

    # Use 5th-90th percentile for average
    lower_percentile = 0.05
    upper_percentile = 0.90

    for i, out in enumerate(worker_output):
        logging.info("Parse output from worker node %i" % (i))
        worker_metrics.append(copy.deepcopy(worker_set))
        worker_metrics[-1]["worker_id"] = i

        # Get network delay in ms (10**-3) and execution times
        # Sometimes, the program gets an incorrect line, then skip
        delays = []
        processing = []
        start_time = 0
        end_time = 0
        negatives = []
        for line in out:
            if start_time == 0 and "Read image and apply ML" in line:
                start_time = to_datetime_image(line)
            elif "Get item" in line:
                end_time = to_datetime_image(line)
            elif any(word in line for word in ["Latency", "Processing"]):
                try:
                    unit = line[line.find("(") + 1 : line.find(")")]
                    time = int(line.rstrip().split(":")[-1])
                except Exception as e:
                    logging.warn("Got an error while parsing line: %s. Exception: %s" % (line, e))
                    continue

                units = ["ns"]
                if time < 0:
                    negatives.append(time)
                    continue
                elif unit not in units:
                    logging.warn("Unit should be [%s], got %s" % (",".join(units), unit))
                    continue

                if unit == "ns":
                    if "Latency" in line:
                        delays.append(round(time / 10**6, 4))
                    elif "Processing" in line:
                        processing.append(round(time / 10**6, 4))

        worker_metrics[-1]["total_time"] = round((end_time - start_time).total_seconds(), 2)

        if len(negatives) > 0:
            logging.warn("Got %i negative time values" % (len(negatives)))

        delays.sort()
        processing.sort()

        logging.info(
            "Get percentile values between %i - %i"
            % (lower_percentile * 100, upper_percentile * 100)
        )

        delays_perc = delays[
            int(len(delays) * lower_percentile) : int(len(delays) * upper_percentile)
        ]
        processing_perc = processing[
            int(len(processing) * lower_percentile) : int(len(processing) * upper_percentile)
        ]

        worker_metrics[-1]["comm_delay_avg"] = round(np.mean(delays_perc), 2)
        worker_metrics[-1]["comm_delay_stdev"] = round(np.std(delays_perc), 2)
        worker_metrics[-1]["proc_avg"] = round(np.mean(processing_perc), 2)

    return sorted(worker_metrics, key=lambda x: x["worker_id"])


def gather_endpoint_metrics(config, endpoint_output, container_names):
    """Gather metrics from endpoints

    Args:
        config (dict): Parsed configuration
        endpoint_output (list(list(str))): Output of each endpoint container
        container_names (list(str)): Names of docker containers launched

    Returns:
        list(dict): List of parsed output for each endpoint
    """
    endpoint_metrics = []
    endpoint_set = {
        "worker_id": None,  # To which worker is this endpoint connected
        "total_time": None,  # Total runtime of the endpoint
        "proc_avg": None,  # Average procesing time per data element
        "data_avg": None,  # Average generated data size
        "latency_avg": None,  # Average end-to-end latency
        "latency_stdev": None,  # Stdev latency
    }

    # Use 5th-90th percentile for average
    lower_percentile = 0.05
    upper_percentile = 0.90

    for out, container_name in zip(endpoint_output, container_names):
        logging.info("Parse output from endpoint %s" % (container_name))
        endpoint_metrics.append(copy.deepcopy(endpoint_set))

        # Get timestamp from first and last line
        start_time = to_datetime_image(out[0])
        end_time = to_datetime_image(out[-1])

        endpoint_metrics[-1]["total_time"] = round((end_time - start_time).total_seconds(), 2)
        endpoint_metrics[-1]["data_avg"] = 0.0

        if config["mode"] == "cloud":
            name = container_name.split("_")[0]
            endpoint_metrics[-1]["worker_id"] = int(name[5:])
        elif config["mode"] == "edge":
            name = container_name.split("_")[0]
            endpoint_metrics[-1]["worker_id"] = int(name[4:])
        elif config["mode"] == "endpoint":
            endpoint_metrics[-1]["worker_id"] = int(container_name[8:])

        # Parse line by line to get preparation, preprocessing and processing times
        processing = []
        latency = []
        data_size = []
        for line in out:
            if any(
                word in line
                for word in [
                    "Preparation and preprocessing",
                    "Preparation, preprocessing and processing",
                    "Sending data",
                    "Latency",
                ]
            ):
                try:
                    unit = line[line.find("(") + 1 : line.find(")")]
                    number = int(line.rstrip().split(":")[-1])
                except Exception as e:
                    logging.warn("Got an error while parsing line: %s. Exception: %s" % (line, e))
                    continue

                units = ["ns", "bytes"]
                if number < 0:
                    logging.warn("Time/Size < 0 should not be possible: %i" % (number))
                    continue
                elif unit not in units:
                    logging.warn("Unit should be one of [%s], got %s" % (",".join(units), unit))
                    continue

                if "Preparation, preprocessing and processing" in line:
                    processing.append(round(number / 10**6, 4))
                elif "Preparation and preprocessing" in line:
                    processing.append(round(number / 10**6, 4))
                elif "Latency" in line:
                    latency.append(round(number / 10**6, 4))
                elif "Sending data" in line:
                    data_size.append(round(number / 10**3, 4))

        processing.sort()
        latency.sort()

        logging.info(
            "Get percentile values between %i - %i"
            % (lower_percentile * 100, upper_percentile * 100)
        )

        processing_perc = processing[
            int(len(processing) * lower_percentile) : int(len(processing) * upper_percentile)
        ]
        latency_perc = latency[
            int(len(latency) * lower_percentile) : int(len(latency) * upper_percentile)
        ]

        endpoint_metrics[-1]["proc_avg"] = round(np.mean(processing_perc), 2)
        endpoint_metrics[-1]["latency_avg"] = round(np.mean(latency_perc), 2)
        endpoint_metrics[-1]["latency_stdev"] = round(np.std(latency_perc), 2)

        if data_size != []:
            endpoint_metrics[-1]["data_avg"] = round(np.mean(data_size), 2)

    endpoint_metrics = sorted(endpoint_metrics, key=lambda x: x["worker_id"])

    return endpoint_metrics


def gather_metrics(machines, config, worker_output, endpoint_output, container_names, starttime):
    """Process the raw output to lists of dicts

    Args:
        config (dict): Parsed configuration
        worker_output (list(list(str))): Output of each container ran on the edge
        endpoint_output (list(list(str))): Output of each endpoint container
        container_names (list(str)): Names of docker containers launched
        starttime (datetime): Invocation time of the kubectl apply command that launches the benchmark

    Returns:
        2x list(dict): Metrics of worker nodes and endpoints
    """
    logging.debug("Print raw output from subscribers and publishers")
    if config["mode"] == "cloud" or config["mode"] == "edge":
        logging.debug("------------------------------------")
        logging.debug("%s OUTPUT" % (config["mode"].upper()))
        logging.debug("------------------------------------")
        for out in worker_output:
            for line in out:
                logging.debug(line)

            logging.debug("------------------------------------")

    if config["infrastructure"]["endpoint_nodes"]:
        logging.debug("------------------------------------")
        logging.debug("ENDPOINT OUTPUT")
        logging.debug("------------------------------------")
        for out in endpoint_output:
            for line in out:
                logging.debug(line)

            logging.debug("------------------------------------")

    if config["benchmark"]["application"] == "image_classification":
        worker_metrics = gather_worker_metrics_image(worker_output)
    elif config["benchmark"]["application"] == "empty":
        worker_metrics = gather_worker_metrics_empty(machines, worker_output, starttime)

    endpoint_metrics = []
    if config["infrastructure"]["endpoint_nodes"]:
        endpoint_metrics = gather_endpoint_metrics(config, endpoint_output, container_names)

    return worker_metrics, endpoint_metrics


def format_output_empty(config, worker_metrics):
    """Format processed output to provide useful insights (empty)

    Args:
        config (dict): Parsed configuration
        sub_metrics (list(dict)): Metrics per worker node
    """
    logging.info("------------------------------------")
    logging.info("%s OUTPUT" % (config["mode"].upper()))
    logging.info("------------------------------------")
    df = pd.DataFrame(worker_metrics)
    df.rename(
        columns={
            "total_time": "total_time (ms)",
        },
        inplace=True,
    )
    df_no_indices = df.to_string(index=False)
    logging.info("\n" + df_no_indices)

    # Print ouput in csv format
    logging.debug("Output in csv format\n%s" % (repr(df.to_csv())))


def format_output_image(config, worker_metrics, endpoint_metrics):
    """Format processed output to provide useful insights (image_classification)

    Args:
        config (dict): Parsed configuration
        sub_metrics (list(dict)): Metrics per worker node
        endpoint_metrics (list(dict)): Metrics per endpoint
    """
    df1 = None
    if config["mode"] == "cloud" or config["mode"] == "edge":
        logging.info("------------------------------------")
        logging.info("%s OUTPUT" % (config["mode"].upper()))
        logging.info("------------------------------------")
        df1 = pd.DataFrame(worker_metrics)
        df1.rename(
            columns={
                "total_time": "total_time (s)",
                "comm_delay_avg": "delay_avg (ms)",
                "comm_delay_stdev": "delay_stdev (ms)",
                "proc_avg": "proc_time/data (ms)",
            },
            inplace=True,
        )
        df1_no_indices = df1.to_string(index=False)
        logging.info("\n" + df1_no_indices)

    df2_output = ""
    if config["infrastructure"]["endpoint_nodes"]:
        logging.info("------------------------------------")
        logging.info("ENDPOINT OUTPUT")
        logging.info("------------------------------------")
        if config["mode"] == "cloud" or config["mode"] == "edge":
            df2 = pd.DataFrame(endpoint_metrics)
            df2.rename(
                columns={
                    "worker_id": "connected_to",
                    "total_time": "total_time (s)",
                    "proc_avg": "preproc_time/data (ms)",
                    "data_avg": "data_size_avg (kb)",
                    "latency_avg": "latency_avg (ms)",
                    "latency_stdev": "latency_stdev (ms)",
                },
                inplace=True,
            )
        else:
            df2 = pd.DataFrame(
                endpoint_metrics,
                columns=[
                    "worker_id",
                    "total_time",
                    "proc_avg",
                    "latency_avg",
                    "latency_stdev",
                ],
            )
            df2.rename(
                columns={
                    "worker_id": "endpoint_id",
                    "total_time": "total_time (s)",
                    "proc_avg": "proc_time/data (ms)",
                    "latency_avg": "latency_avg (ms)",
                    "latency_stdev": "latency_stdev (ms)",
                },
                inplace=True,
            )

        df2_no_indices = df2.to_string(index=False)
        logging.info("\n" + df2_no_indices)
        df2_output = df2.to_csv()

    # Print ouput in csv format
    if config["mode"] == "cloud" or config["mode"] == "edge":
<<<<<<< HEAD
        logging.debug("Output in csv format\n%s\n%s" % (repr(df1.to_csv()), repr(df2_output)))
=======
        logging.debug("Output in csv format\n%s\n%s" % (repr(df1.to_csv()), repr(df2.to_csv())))
>>>>>>> 71f012d9
    else:
        logging.debug("Output in csv format\n%s" % (repr(df2_output)))


def format_output(config, worker_metrics, endpoint_metrics):
    """Format processed output to provide useful insights

    Args:
        config (dict): Parsed configuration
        sub_metrics (list(dict)): Metrics per worker node
        endpoint_metrics (list(dict)): Metrics per endpoint
    """
    if config["benchmark"]["application"] == "image_classification":
        format_output_image(config, worker_metrics, endpoint_metrics)
    elif config["benchmark"]["application"] == "empty":
        format_output_empty(config, worker_metrics)<|MERGE_RESOLUTION|>--- conflicted
+++ resolved
@@ -28,18 +28,11 @@
     # Exampel: "2021-10-14T08:55:55.912611917Z Start connecting with the MQTT broker"
     commands = [["docker", "logs", "-t", cont_name] for cont_name in container_names]
 
-    results = machines[0].process(commands, ssh=config["endpoint_ssh"])
-
-<<<<<<< HEAD
+    results = machines[0].process(config, commands, ssh=config["endpoint_ssh"])
+
     endpoint_output = []
     for container, ssh, (output, error) in zip(container_names, config["endpoint_ssh"], results):
         logging.info("Get output from endpoint %s on VM %s" % (container, ssh))
-=======
-        # Alternatively, use docker logs -t container_name for detailed timestamps
-        # Exampel: "2021-10-14T08:55:55.912611917Z Start connecting with the MQTT broker"
-        command = ["docker", "logs", "-t", cont_name]
-        output, error = machines[0].process(config, command, ssh=True, ssh_target=ssh)
->>>>>>> 71f012d9
 
         if error != []:
             logging.error("".join(error))
@@ -74,15 +67,10 @@
         "-o=custom-columns=NAME:.metadata.name,STATUS:.status.phase",
         "--sort-by=.spec.nodeName",
     ]
-<<<<<<< HEAD
-    output, error = machines[0].process(command, ssh=config["cloud_ssh"][0])[0]
-=======
-    output, error = machines[0].process(
-        config, command, ssh=True, ssh_target=config["cloud_ssh"][0]
-    )
->>>>>>> 71f012d9
+    output, error = machines[0].process(config, command, ssh=config["cloud_ssh"][0])[0]
 
     if (error != [] and not all(["[CONTINUUM]" in l for l in error])) or output == []:
+        # TODO: APP specific, move to app folder
         logging.error("".join(error))
         sys.exit()
 
@@ -90,28 +78,22 @@
     commands = []
     for line in output[1:]:
         container = line.split(" ")[0]
-<<<<<<< HEAD
-
-        command = "\"sudo su -c 'cd /var/log && grep -ri %s &> output-%s.txt'\"" % (
-            container,
-            container,
-=======
-        command = ["kubectl", "logs", "--timestamps=true", container]
-        output, error = machines[0].process(
-            config, command, ssh=True, ssh_target=config["cloud_ssh"][0]
->>>>>>> 71f012d9
-        )
-        machines[0].process(command, shell=True, ssh=config["cloud_ssh"][0])
 
         if config["benchmark"]["application"] == "image_classification":
             command = ["kubectl", "logs", "--timestamps=true", container]
         elif config["benchmark"]["application"] == "empty":
+            command = "\"sudo su -c 'cd /var/log && grep -ri %s &> output-%s.txt'\"" % (
+                container,
+                container,
+            )
+            machines[0].process(config, command, shell=True, ssh=config["cloud_ssh"][0])
+
             command = ["kubectl", "get", "pod", container, "-o", "yaml"]
 
         commands.append(command)
 
     # Get the logs
-    results = machines[0].process(commands, ssh=config["cloud_ssh"][0])
+    results = machines[0].process(config, commands, ssh=config["cloud_ssh"][0])
 
     # Get the output
     worker_output = []
@@ -142,18 +124,11 @@
     # Exampel: "2021-10-14T08:55:55.912611917Z Start connecting with the MQTT broker"
     commands = [["docker", "logs", "-t", cont_name] for cont_name in container_names]
 
-    results = machines[0].process(commands, ssh=config["edge_ssh"])
-
-<<<<<<< HEAD
+    results = machines[0].process(config, commands, ssh=config["edge_ssh"])
+
     worker_output = []
     for container, ssh, (output, error) in zip(container_names, config["endpoint_ssh"], results):
         logging.info("Get output from mist worker %s on VM %s" % (container, ssh))
-=======
-        # Alternatively, use docker logs -t container_name for detailed timestamps
-        # Exampel: "2021-10-14T08:55:55.912611917Z Start connecting with the MQTT broker"
-        command = ["docker", "logs", "-t", cont_name]
-        output, error = machines[0].process(config, command, ssh=True, ssh_target=ssh)
->>>>>>> 71f012d9
 
         if error != []:
             logging.error("".join(error))
@@ -244,7 +219,7 @@
                 break
 
     # Given the commands and the ssh address to execute it at, execute all commands
-    results = machine.process(commands, shell=True, ssh=sshs, retryonoutput=True)
+    results = machine.process(config, commands, shell=True, ssh=sshs, retryonoutput=True)
 
     # Parse the final output to get the total execution time
     for i, (command, (output, error)) in enumerate(zip(commands, results)):
@@ -611,17 +586,12 @@
 
         df2_no_indices = df2.to_string(index=False)
         logging.info("\n" + df2_no_indices)
-        df2_output = df2.to_csv()
 
     # Print ouput in csv format
     if config["mode"] == "cloud" or config["mode"] == "edge":
-<<<<<<< HEAD
-        logging.debug("Output in csv format\n%s\n%s" % (repr(df1.to_csv()), repr(df2_output)))
-=======
         logging.debug("Output in csv format\n%s\n%s" % (repr(df1.to_csv()), repr(df2.to_csv())))
->>>>>>> 71f012d9
     else:
-        logging.debug("Output in csv format\n%s" % (repr(df2_output)))
+        logging.debug("Output in csv format\n%s" % (repr(df2.to_csv())))
 
 
 def format_output(config, worker_metrics, endpoint_metrics):
