--- conflicted
+++ resolved
@@ -72,7 +72,7 @@
         return formatter
 
 
-def option_check(parser, config, new, section, option, intype, condition, mandatory=True):
+def option_check(parser, config, new, section, option, intype, condition, mandatory=False, default="default"):
     """Check if each config option is present, if the type is correct, and if the value is correct.
 
     Args:
@@ -89,6 +89,10 @@
         if config[section][option] == "":
             if mandatory:
                 parser.error("Config: Missing option %s->%s" % (section, option))
+            elif default != "default":
+                # Set default value if the user didnt set any
+                new[section][option] = intype(default)
+
             return
 
         # Check type
@@ -120,6 +124,9 @@
         new[section][option] = val
     elif mandatory:
         parser.error("Config: Missing option %s->%s" % (section, option))
+    else:
+        # Set default value if the user didnt set any
+        new[section][option] = intype(default)
 
 
 def parse_config(parser, arg):
@@ -144,159 +151,69 @@
     sec = "infrastructure"
     if config.has_section(sec):
         new[sec] = dict()
-        option_check(parser, config, new, sec, "provider", str, lambda x: x in ["qemu"])
-<<<<<<< HEAD
-        option_check(
-            parser,
-            config,
-            new,
-            sec,
-            "infra_only",
-            bool,
-            lambda x: x in [True, False],
-        )
-=======
-        option_check(parser, config, new, sec, "infra_only", bool, lambda x: x in [True, False])
->>>>>>> 71f012d9
-        option_check(parser, config, new, sec, "cloud_nodes", int, lambda x: x >= 0)
-        option_check(parser, config, new, sec, "edge_nodes", int, lambda x: x >= 0)
-        option_check(parser, config, new, sec, "endpoint_nodes", int, lambda x: x >= 0)
-
+        option_check(parser, config, new, sec, "provider", str, lambda x: x in ["qemu"], mandatory=True)
+        option_check(parser, config, new, sec, "infra_only", bool, lambda x: x in [True, False], default=False)
+
+        option_check(parser, config, new, sec, "cloud_nodes", int, lambda x: x >= 0, default=0)
+        option_check(parser, config, new, sec, "edge_nodes", int, lambda x: x >= 0, default=0)
+        option_check(parser, config, new, sec, "endpoint_nodes", int, lambda x: x >= 0, default=0)
+
+        if new[sec]["cloud_nodes"] + new[sec]["edge_nodes"] + new[sec]["endpoint_nodes"] == 0:
+            parser.error("Config: cloud_nodes + edge_nodes + endpoint_nodes should be > 0")
+
+        # Set mode
+        mode = "endpoint"
+        if new[sec]["edge_nodes"]:
+            mode = "edge"
+        elif new[sec]["cloud_nodes"]:
+            mode = "cloud"
+
+        new["mode"] = mode
+
+        # Set specs of VMs
+        mandatory = False
+        default = 0
         if new[sec]["cloud_nodes"] > 0:
-            option_check(parser, config, new, sec, "cloud_cores", int, lambda x: x >= 2)
-            new[sec]["cloud_memory"] = new[sec]["cloud_cores"]
-            option_check(
-                parser,
-                config,
-                new,
-                sec,
-                "cloud_memory",
-                int,
-                lambda x: x >= 1,
-                mandatory=False,
-            )
-            option_check(
-                parser,
-                config,
-                new,
-                sec,
-                "cloud_quota",
-                float,
-<<<<<<< HEAD
-                lambda x: 0.1 <= x <= 1.0,
-            )
-        else:
-            new[sec]["cloud_cores"] = 0
-            new[sec]["cloud_memory"] = 0
-            new[sec]["cloud_quota"] = 0.0
-
+            mandatory = True
+            default = "default"
+
+        option_check(parser, config, new, sec, "cloud_cores", int, lambda x: x >= 2, mandatory=mandatory, default=default)
+        option_check(parser, config, new, sec, "cloud_memory", int, lambda x: x >= 1, mandatory=mandatory, default=default)
+        option_check(parser, config, new, sec, "cloud_quota", float, lambda x: 0.1 <= x <= 1.0, mandatory=mandatory, default=default)
+
+        mandatory = False
+        default = 0
         if new[sec]["edge_nodes"] > 0:
-            option_check(parser, config, new, sec, "edge_cores", int, lambda x: x >= 1)
-            new[sec]["edge_memory"] = new[sec]["edge_cores"]
-            option_check(
-                parser,
-                config,
-                new,
-                sec,
-                "edge_memory",
-                int,
-                lambda x: x >= 1,
-                mandatory=False,
-            )
-=======
-                lambda x: 0.0 <= x <= 1.0,
-            )
-
-        if new["infrastructure"]["edge_nodes"] > 0:
-            option_check(parser, config, new, sec, "edge_cores", int, lambda x: x >= 1)
-            option_check(parser, config, new, sec, "edge_quota", float, lambda x: 0.1 <= x <= 1.0)
-        else:
-            option_check(parser, config, new, sec, "edge_cores", int, lambda x: x >= 0)
-            option_check(parser, config, new, sec, "edge_quota", float, lambda x: 0.0 <= x <= 1.0)
-
-        if new["infrastructure"]["endpoint_nodes"] > 0:
-            option_check(parser, config, new, sec, "endpoint_cores", int, lambda x: x >= 1)
->>>>>>> 71f012d9
-            option_check(
-                parser,
-                config,
-                new,
-                sec,
-                "edge_quota",
-                float,
-                lambda x: 0.1 <= x <= 1.0,
-            )
-        else:
-<<<<<<< HEAD
-            new[sec]["edge_cores"] = 0
-            new[sec]["edge_memory"] = 0
-            new[sec]["edge_quota"] = 0.0
-
+            mandatory = True
+            default = "default"
+
+        option_check(parser, config, new, sec, "edge_cores", int, lambda x: x >= 1, mandatory=mandatory, default=default)
+        option_check(parser, config, new, sec, "edge_memory", int, lambda x: x >= 1, mandatory=mandatory, default=default)
+        option_check(parser, config, new, sec, "edge_quota", float, lambda x: 0.1 <= x <= 1.0, mandatory=mandatory, default=default)
+
+        mandatory = False
+        default = 0
         if new[sec]["endpoint_nodes"] > 0:
-            option_check(parser, config, new, sec, "endpoint_cores", int, lambda x: x >= 1)
-            new[sec]["endpoint_memory"] = new[sec]["endpoint_cores"]
-            option_check(
-                parser,
-                config,
-                new,
-                sec,
-                "endpoint_memory",
-                int,
-                lambda x: x >= 1,
-                mandatory=False,
-            )
-=======
-            option_check(parser, config, new, sec, "endpoint_cores", int, lambda x: x >= 0)
->>>>>>> 71f012d9
-            option_check(
-                parser,
-                config,
-                new,
-                sec,
-                "endpoint_quota",
-                float,
-                lambda x: 0.1 <= x <= 1.0,
-            )
-        else:
-            new[sec]["endpoint_cores"] = 0
-            new[sec]["endpoint_memory"] = 0
-            new[sec]["endpoint_quota"] = 0.0
-
-<<<<<<< HEAD
-        option_check(parser, config, new, sec, "cpu_pin", bool, lambda x: x in [True, False])
-=======
-        # Now set disk speed, first default values to 0
-        new["infrastructure"]["cloud_read_speed"] = 0
-        new["infrastructure"]["edge_read_speed"] = 0
-        new["infrastructure"]["endpoint_read_speed"] = 0
-
-        new["infrastructure"]["cloud_write_speed"] = 0
-        new["infrastructure"]["edge_write_speed"] = 0
-        new["infrastructure"]["endpoint_write_speed"] = 0
-
-        option_check(
-            parser, config, new, sec, "cloud_read_speed", int, lambda x: x >= 0, mandatory=False
-        )
-        option_check(
-            parser, config, new, sec, "edge_read_speed", int, lambda x: x >= 0, mandatory=False
-        )
-        option_check(
-            parser, config, new, sec, "endpoint_read_speed", int, lambda x: x >= 0, mandatory=False
-        )
->>>>>>> 71f012d9
-
-        option_check(
-            parser, config, new, sec, "cloud_write_speed", int, lambda x: x >= 0, mandatory=False
-        )
-        option_check(
-            parser, config, new, sec, "edge_write_speed", int, lambda x: x >= 0, mandatory=False
-        )
-        option_check(
-            parser, config, new, sec, "endpoint_write_speed", int, lambda x: x >= 0, mandatory=False
-        )
-
-        option_check(parser, config, new, sec, "cpu_pin", bool, lambda x: x in [True, False])
-
+            mandatory = True
+            default = "default"
+
+        option_check(parser, config, new, sec, "endpoint_cores", int, lambda x: x >= 1, mandatory=mandatory, default=default)
+        option_check(parser, config, new, sec, "endpoint_memory", int, lambda x: x >= 1, mandatory=mandatory, default=default)
+        option_check(parser, config, new, sec, "endpoint_quota", float, lambda x: 0.1 <= x <= 1.0, mandatory=mandatory, default=default)
+
+        # Now set disk speed
+        option_check(parser, config, new, sec, "cloud_read_speed", int, lambda x: x >= 0, default=0)
+        option_check(parser, config, new, sec, "edge_read_speed", int, lambda x: x >= 0, default=0)
+        option_check(parser, config, new, sec, "endpoint_read_speed", int, lambda x: x >= 0, default=0)
+
+        option_check(parser, config, new, sec, "cloud_write_speed", int, lambda x: x >= 0, default=0)
+        option_check(parser, config, new, sec, "edge_write_speed", int, lambda x: x >= 0, default=0)
+        option_check(parser, config, new, sec, "endpoint_write_speed", int, lambda x: x >= 0, default=0)
+
+        # Pin VM cores in physical CPU cores
+        option_check(parser, config, new, sec, "cpu_pin", bool, lambda x: x in [True, False], default=False)
+
+        # Set network info
         option_check(
             parser,
             config,
@@ -305,171 +222,174 @@
             "network_emulation",
             bool,
             lambda x: x in [True, False],
-        )
-
-        new[sec]["wireless_network_preset"] = "4g"
-        option_check(
-            parser,
-            config,
-            new,
-            sec,
-            "wireless_network_preset",
-            str,
-            lambda x: x in ["4g", "5g"],
-            mandatory=False,
-        )
-
-        option_check(
-            parser,
-            config,
-            new,
-            sec,
-            "cloud_latency_avg",
-            float,
-            lambda x: x >= 0.0,
-            mandatory=False,
-        )
-        option_check(
-            parser,
-            config,
-            new,
-            sec,
-            "cloud_latency_var",
-            float,
-            lambda x: x >= 0.0,
-            mandatory=False,
-        )
-        option_check(
-            parser,
-            config,
-            new,
-            sec,
-            "cloud_throughput",
-            float,
-            lambda x: x >= 1.0,
-            mandatory=False,
-        )
-        option_check(
-            parser,
-            config,
-            new,
-            sec,
-            "edge_latency_avg",
-            float,
-            lambda x: x >= 0.0,
-            mandatory=False,
-        )
-        option_check(
-            parser,
-            config,
-            new,
-            sec,
-            "edge_latency_var",
-            float,
-            lambda x: x >= 0.0,
-            mandatory=False,
-        )
-        option_check(
-            parser,
-            config,
-            new,
-            sec,
-            "edge_throughput",
-            float,
-            lambda x: x >= 1.0,
-            mandatory=False,
-        )
-        option_check(
-            parser,
-            config,
-            new,
-            sec,
-            "cloud_edge_latency_avg",
-            float,
-            lambda x: x >= 0.0,
-            mandatory=False,
-        )
-        option_check(
-            parser,
-            config,
-            new,
-            sec,
-            "cloud_edge_latency_var",
-            float,
-            lambda x: x >= 0.0,
-            mandatory=False,
-        )
-        option_check(
-            parser,
-            config,
-            new,
-            sec,
-            "cloud_edge_throughput",
-            float,
-            lambda x: x >= 1.0,
-            mandatory=False,
-        )
-        option_check(
-            parser,
-            config,
-            new,
-            sec,
-            "cloud_endpoint_latency_avg",
-            float,
-            lambda x: x >= 0.0,
-            mandatory=False,
-        )
-        option_check(
-            parser,
-            config,
-            new,
-            sec,
-            "cloud_endpoint_latency_var",
-            float,
-            lambda x: x >= 0.0,
-            mandatory=False,
-        )
-        option_check(
-            parser,
-            config,
-            new,
-            sec,
-            "cloud_endpoint_throughput",
-            float,
-            lambda x: x >= 1.0,
-            mandatory=False,
-        )
-        option_check(
-            parser,
-            config,
-            new,
-            sec,
-            "edge_endpoint_latency_avg",
-            float,
-            lambda x: x >= 0.0,
-            mandatory=False,
-        )
-        option_check(
-            parser,
-            config,
-            new,
-            sec,
-            "edge_endpoint_latency_var",
-            float,
-            lambda x: x >= 0.0,
-            mandatory=False,
-        )
-        option_check(
-            parser,
-            config,
-            new,
-            sec,
-            "edge_endpoint_throughput",
-            float,
-            lambda x: x >= 1.0,
-            mandatory=False,
-        )
-
+            default=False
+        )
+
+        # Only set detailed values if network_emulation = True
+        if new[sec]["network_emulation"]:
+            option_check(
+                parser,
+                config,
+                new,
+                sec,
+                "wireless_network_preset",
+                str,
+                lambda x: x in ["4g", "5g"],
+                default="4g"
+            )
+
+            option_check(
+                parser,
+                config,
+                new,
+                sec,
+                "cloud_latency_avg",
+                float,
+                lambda x: x >= 0.0,
+                default=-1
+            )
+            option_check(
+                parser,
+                config,
+                new,
+                sec,
+                "cloud_latency_var",
+                float,
+                lambda x: x >= 0.0,
+                default=-1
+            )
+            option_check(
+                parser,
+                config,
+                new,
+                sec,
+                "cloud_throughput",
+                float,
+                lambda x: x >= 1.0,
+                default=-1
+            )
+            option_check(
+                parser,
+                config,
+                new,
+                sec,
+                "edge_latency_avg",
+                float,
+                lambda x: x >= 0.0,
+                default=-1
+            )
+            option_check(
+                parser,
+                config,
+                new,
+                sec,
+                "edge_latency_var",
+                float,
+                lambda x: x >= 0.0,
+                default=-1
+            )
+            option_check(
+                parser,
+                config,
+                new,
+                sec,
+                "edge_throughput",
+                float,
+                lambda x: x >= 1.0,
+                default=-1
+            )
+            option_check(
+                parser,
+                config,
+                new,
+                sec,
+                "cloud_edge_latency_avg",
+                float,
+                lambda x: x >= 0.0,
+                default=-1
+            )
+            option_check(
+                parser,
+                config,
+                new,
+                sec,
+                "cloud_edge_latency_var",
+                float,
+                lambda x: x >= 0.0,
+                default=-1
+            )
+            option_check(
+                parser,
+                config,
+                new,
+                sec,
+                "cloud_edge_throughput",
+                float,
+                lambda x: x >= 1.0,
+                default=-1
+            )
+            option_check(
+                parser,
+                config,
+                new,
+                sec,
+                "cloud_endpoint_latency_avg",
+                float,
+                lambda x: x >= 0.0,
+                default=-1
+            )
+            option_check(
+                parser,
+                config,
+                new,
+                sec,
+                "cloud_endpoint_latency_var",
+                float,
+                lambda x: x >= 0.0,
+                default=-1
+            )
+            option_check(
+                parser,
+                config,
+                new,
+                sec,
+                "cloud_endpoint_throughput",
+                float,
+                lambda x: x >= 1.0,
+                default=-1
+            )
+            option_check(
+                parser,
+                config,
+                new,
+                sec,
+                "edge_endpoint_latency_avg",
+                float,
+                lambda x: x >= 0.0,
+                default=-1
+            )
+            option_check(
+                parser,
+                config,
+                new,
+                sec,
+                "edge_endpoint_latency_var",
+                float,
+                lambda x: x >= 0.0,
+                default=-1
+            )
+            option_check(
+                parser,
+                config,
+                new,
+                sec,
+                "edge_endpoint_throughput",
+                float,
+                lambda x: x >= 1.0,
+                default=-1
+            )
+
+        # Use multiple physical machines for the framework
         option_check(
             parser,
             config,
@@ -478,13 +398,13 @@
             "external_physical_machines",
             list,
             lambda x: True,
-            mandatory=False,
-        )
-        option_check(parser, config, new, sec, "netperf", bool, lambda x: x in [True, False])
-<<<<<<< HEAD
-=======
-
-        new["infrastructure"]["base_path"] = str(os.getenv("HOME"))
+            default=[]
+        )
+
+        # Benchmark the network between the VMs
+        option_check(parser, config, new, sec, "netperf", bool, lambda x: x in [True, False], default=False)
+
+        # Set the location where the continuum framework files are stored, including VMs
         option_check(
             parser,
             config,
@@ -493,13 +413,14 @@
             "base_path",
             str,
             lambda x: os.path.expanduser(x),
-            mandatory=False,
-        )
-        new["infrastructure"]["base_path"] = os.path.expanduser(new["infrastructure"]["base_path"])
-        if new["infrastructure"]["base_path"][-1] == "/":
-            new["infrastructure"]["base_path"] = config["infrastructure"]["base_path"][:-1]
-
-        new["infrastructure"]["prefixIP"] = "192.168"
+            default=os.getenv("HOME"),
+        )
+
+        new[sec]["base_path"] = os.path.expanduser(new[sec]["base_path"])
+        if new[sec]["base_path"][-1] == "/":
+            new[sec]["base_path"] = new[sec]["base_path"][:-1]
+
+        # Set default IP range of created VMs
         option_check(
             parser,
             config,
@@ -512,15 +433,13 @@
             and int(x.split(".")[0]) < 255
             and int(x.split(".")[1]) > 0
             and int(x.split(".")[1]) < 255,
-            mandatory=False,
-        )
-
-        new["infrastructure"]["middleIP"] = "100"
-        option_check(
-            parser, config, new, sec, "middleIP", int, lambda x: x > 0 and x < 255, mandatory=False
-        )
-
-        new["infrastructure"]["middleIP_base"] = "90"
+            default="192.168",
+        )
+
+        option_check(
+            parser, config, new, sec, "middleIP", int, lambda x: x > 0 and x < 255, default="100"
+        )
+
         option_check(
             parser,
             config,
@@ -529,21 +448,15 @@
             "middleIP_base",
             int,
             lambda x: x > 0 and x < 255,
-            mandatory=False,
-        )
-
-        if new["infrastructure"]["middleIP"] == new["infrastructure"]["middleIP_base"]:
+            default="90",
+        )
+
+        if new[sec]["middleIP"] == new[sec]["middleIP_base"]:
             parser.error("Config: middleIP == middleIP_base")
->>>>>>> 71f012d9
+
+        option_check(parser, config, new, sec, "delete", bool, lambda x: x in [True, False], default=False)
     else:
         parser.error("Config: infrastructure section missing")
-
-    # Total number of nodes > 0
-    cloud = new[sec]["cloud_nodes"]
-    edge = new[sec]["edge_nodes"]
-    endpoint = new[sec]["endpoint_nodes"]
-    if cloud + edge + endpoint == 0:
-        parser.error("Config: number of cloud+edge+endpoint nodes should be >= 1, not 0")
 
     # Check benchmark
     sec = "benchmark"
@@ -556,31 +469,22 @@
             sec,
             "resource_manager",
             str,
-            lambda x: x in ["kubernetes", "kubeedge", "mist"],
-            mandatory=False,
-        )
-
-        new["benchmark"]["resource_manager_only"] = False
-        option_check(
-            parser,
-            config,
-            new,
-            sec,
-<<<<<<< HEAD
-            "docker_pull",
-            bool,
-            lambda x: x in [True, False],
-        )
-=======
+            lambda x: x in ["kubernetes", "kubeedge", "mist", "none", "kubernetes-control"],
+            mandatory=True,
+        )
+
+        option_check(
+            parser,
+            config,
+            new,
+            sec,
             "resource_manager_only",
             bool,
             lambda x: x in [True, False],
-            False,
-        )
-
-        option_check(parser, config, new, sec, "docker_pull", bool, lambda x: x in [True, False])
->>>>>>> 71f012d9
-        option_check(parser, config, new, sec, "delete", bool, lambda x: x in [True, False])
+            default=False,
+        )
+
+        option_check(parser, config, new, sec, "docker_pull", bool, lambda x: x in [True, False], default=False)
         option_check(
             parser,
             config,
@@ -589,15 +493,20 @@
             "application",
             str,
             lambda x: x in ["image_classification", "empty"],
+            mandatory=True
         )
 
         # Set default values first
-        new["benchmark"]["application_worker_cpu"] = float(
-            new["infrastructure"]["cloud_cores"] - 0.5
-        )
-        new["benchmark"]["application_worker_memory"] = float(
-            new["infrastructure"]["cloud_cores"] - 0.5
-        )
+        default_cpu = 0.0
+        default_mem = 0.0
+        if mode == "cloud":
+            default_cpu = new["infrastructure"]["cloud_cores"] - 0.5
+            default_mem = new["infrastructure"]["cloud_memory"] - 0.5
+        elif mode == "edge":
+            default_cpu = new["infrastructure"]["edge_cores"] - 0.5
+            default_mem = new["infrastructure"]["edge_memory"] - 0.5
+
+        # Set specs of applications
         option_check(
             parser,
             config,
@@ -606,7 +515,7 @@
             "application_worker_cpu",
             float,
             lambda x: x >= 0.1,
-            mandatory=False,
+            default=default_cpu,
         )
         option_check(
             parser,
@@ -616,38 +525,31 @@
             "application_worker_memory",
             float,
             lambda x: x >= 0.1,
-            mandatory=False,
-        )
-
-        if new["infrastructure"]["endpoint_nodes"] > 0:
-            new["benchmark"]["application_endpoint_cpu"] = float(
-                new["infrastructure"]["endpoint_cores"]
-            )
-            new["benchmark"]["application_endpoint_memory"] = float(
-                new["infrastructure"]["endpoint_cores"]
-            )
-            option_check(
-                parser,
-                config,
-                new,
-                sec,
-                "application_endpoint_cpu",
-                float,
-                lambda x: x >= 0.1,
-                mandatory=False,
-            )
-            option_check(
-                parser,
-                config,
-                new,
-                sec,
-                "application_endpoint_memory",
-                float,
-                lambda x: x >= 0.1,
-                mandatory=False,
-            )
-
-        new["benchmark"]["applications_per_worker"] = 1
+            default=default_mem,
+        )
+
+        option_check(
+            parser,
+            config,
+            new,
+            sec,
+            "application_endpoint_cpu",
+            float,
+            lambda x: x >= 0.1,
+            default=new["infrastructure"]["endpoint_cores"],
+        )
+        option_check(
+            parser,
+            config,
+            new,
+            sec,
+            "application_endpoint_memory",
+            float,
+            lambda x: x >= 0.1,
+            default=new["infrastructure"]["endpoint_memory"],
+        )
+
+        # Number of applications per worker
         option_check(
             parser,
             config,
@@ -656,81 +558,20 @@
             "applications_per_worker",
             int,
             lambda x: x >= 1,
-            mandatory=False,
-        )
-
-        if new["benchmark"]["application"] == "image_classification":
-            option_check(parser, config, new, sec, "frequency", int, lambda x: x >= 1)
-        elif new["benchmark"]["application"] == "empty":
-            option_check(parser, config, new, sec, "sleep_time", int, lambda x: x >= 1)
-
-        # Set mode
-        mode = "endpoint"
-        if edge:
-            mode = "edge"
-        elif cloud:
-            mode = "cloud"
-
-        new["mode"] = mode
-
-<<<<<<< HEAD
-        # Check if mode and resource manager overlaps
-        if "resource_manager" in new[sec]:
-            if mode == "cloud" and not (new["benchmark"]["resource_manager"] in ["kubernetes"]):
-                parser.error("Config: Cloud-mode requires Kubernetes")
-            elif mode == "edge" and not (
-                new["benchmark"]["resource_manager"] in ["kubeedge", "mist"]
-            ):
-                parser.error("Config: Edge-mode requires KubeEdge or Mist")
-        elif mode != "endpoint":
-            parser.error("Config: Endpoint-only mode doesnt require resource managers")
-
-        # Extended checks: Number of nodes should match deployment mode
-        # For image_classification app
-        if new["benchmark"]["application"] == "image_classification":
-            if mode == "cloud" and (
-                cloud < 2 or edge != 0 or endpoint == 0 or endpoint % (cloud - 1) != 0
-            ):
-                parser.error(
-                    "Config: For image_classification + cloud benchmark, #clouds>1, #edges=0, #endpoints>0, and (#clouds-1) % #endpoints=0"
-                )
-            elif (
-                mode == "edge"
-                and new["benchmark"]["resource_manager"] == "kubeedge"
-                and (cloud != 1 or edge == 0 or endpoint == 0 or endpoint % edge != 0)
-            ):
-                parser.error(
-                    "Config: For image_classification + edge benchmark with KubeEdge, #clouds=1, #edges>0, #endpoints>0, and #edges % #endpoints=0"
-                )
-            elif (
-                mode == "edge"
-                and new["benchmark"]["resource_manager"] == "mist"
-                and (cloud != 0 or edge == 0 or endpoint == 0 or endpoint % edge != 0)
-            ):
-                parser.error(
-                    "Config: For image_classification + mist benchmarks, #clouds=0, #edges>0, #endpoints>0, and #edges % #endpoints=0"
-                )
-            elif mode == "endpoint" and (cloud != 0 or edge != 0 or endpoint == 0):
-                parser.error(
-                    "Config: For image_classification + endpoint benchmark, #clouds=0, #edges=0, and #endpoints>0"
-                )
-        elif new["benchmark"]["application"] == "empty":
-            if mode != "cloud":
-                parser.error(
-                    "Config: For empty application, only cloud mode is supproted, #clouds>2, #edges=0, #endpoints=0"
-                )
-            elif cloud < 2 or edge != 0 or endpoint != 0:
-                parser.error(
-                    "Config: For empty + cloud benchmark, #clouds>2, #edges=0, #endpoints=0"
-                )
-    elif new["infrastructure"]["infra_only"] and config.has_section(sec):
-        parser.error("Config: benchmark section is present but infra_only=True")
-=======
+            default=1,
+        )
+
+        if new[sec]["application"] == "image_classification":
+            option_check(parser, config, new, sec, "frequency", int, lambda x: x >= 1, mandatory=True)
+        elif new[sec]["application"] == "empty":
+            option_check(parser, config, new, sec, "sleep_time", int, lambda x: x >= 1, mandatory=True)
+
+        option_check(parser, config, new, sec, "cache_worker", bool, lambda x: x in [True, False], default=False)
+
     sec = "execution_model"
     if config.has_section(sec):
         new[sec] = dict()
-        option_check(parser, config, new, sec, "model", str, lambda x: x in ["openFaas"])
->>>>>>> 71f012d9
+        option_check(parser, config, new, sec, "model", str, lambda x: x in ["openFaas"], mandatory=True)
 
     return new
 
@@ -856,7 +697,6 @@
         args (Namespace): Argparse object
     """
     machines = infrastructure.start(args.config)
-    print_ssh = True
 
     if not args.config["infrastructure"]["infra_only"]:
         resource_manager.start(args.config, machines)
@@ -866,18 +706,12 @@
         if not args.config["benchmark"]["resource_manager_only"]:
             benchmark.start(args.config, machines)
 
-        if args.config["benchmark"]["delete"]:
-            infrastructure.delete_vms(args.config, machines)
-            print_ssh = False
-
-    if print_ssh:
+    if args.config["infrastructure"]["delete"]:
+        infrastructure.delete_vms(args.config, machines)
+    else:
         s = []
         for ssh in args.config["cloud_ssh"] + args.config["edge_ssh"] + args.config["endpoint_ssh"]:
-<<<<<<< HEAD
-            s.append("ssh %s -i %s/.ssh/id_rsa_benchmark" % (ssh, args.config["home"]))
-=======
             s.append("ssh %s -i %s" % (ssh, args.config["ssh_key"]))
->>>>>>> 71f012d9
 
         logging.info("To access the VMs:\n\t" + "\n\t".join(s) + "\n")
 
@@ -889,13 +723,9 @@
     )
 
     parser.add_argument(
-<<<<<<< HEAD
         "config",
         type=lambda x: parse_config(parser, x),
         help="benchmark config file",
-=======
-        "config", type=lambda x: parse_config(parser, x), help="benchmark config file"
->>>>>>> 71f012d9
     )
     parser.add_argument("-v", "--verbose", action="store_true", help="increase verbosity level")
 
