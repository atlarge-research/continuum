# Continuum
Continuum is a deployment and benchmarking framework for the edge continuum. Continuum automates setting up an edge continuum environment on virtual machines, emulates network latency and throughput between machines, manages software installations inside the emulated environment, and performs application- and system-level benchmarks.

## How it works
Continuum has the following architecture:

<div align="center">
    <img src="./docs/images/architecture.png" width = "50%" align="center">
</div>
<br>

The execution flow consists of three phases, each having a configuration and execution step. These phases are **infrastructure deployment**, **software installation**, and **benchmarking**. Each phase is optional, i.e., the framework can be used for infrastructure deployment without any pre-installed software if so desired.

1. **Infrastructure configuration:** Libvirt configuration files for QEMU/KVM are created based on the user's preferences.
2. **Infrastructure execution:** The configuration files are executed, creating QEMU/KVM virtual machines connected through network bridges.
3. **Software configuration:** Ansible is configured for software installation based on the configured infrastructure.
4. **Software execution:** Ansible playbooks are executed, installing operating services and resource management software on each machine. This step includes setting up resource management clusters such as Kubernetes.
5. **Benchmark configuration** The benchmark is configured and prepared based on the user's preferences.
6. **Benchmark execution:** Applications (encapsulated in containers) are executed using resource managers running on the emulated infrastructure (Kubernetes, KubeEdge, etc.). Meanwhile, application- and system-level metrics are captured, processed, and presented to the user.

## Demo
This demo requires a single machine and a Linux operating system that supports QEMU/KVM and Libvirt.
The demo contains three parts:

1. Prepare the environment
2. Install the framework
3. Use the framework

In the first part, we prepare an Ubuntu 20.04 virtual machine using QEMU/KVM.
In part two, we install the Continuum framework inside this VM and finally use the framework in part 3.
If you have access to a machine with Ubuntu 20.04, you can skip part 1, "Prepare the environment", and start with part 2. 
Continuum has been tested on Ubuntu 20.04, and correct functioning on other operating systems can not be guaranteed.

If you want to use Continuum for research, you should install it directly on your machine, without using a virtual machine, as this reduces performance.
The framework does support execution on multiple physical machines through a network bridge.
We leave this multi-machine execution out of this tutorial; consult the documentation for more information.

Software versions tested:

- QEMU 6.1.0
- Libvirt 6.0.0
- Docker 20.10.12
- Python 3.8.10
- Ansible 2.13.2


### Part 1: Prepare the environment
We prepare a virtual machine with Ubuntu 20.04 in this step.
The only requirement for this part is installing QEMU/KVM and Libvirt.
You can execute this part on any operating system that supports these software packages; our demo focuses on Ubuntu 20.04.

1. Install requirements
    1. Install QEMU, KVM, and Libvirt: `sudo apt update && sudo apt install qemu-kvm libvirt-daemon-system libvirt-clients bridge-utils`
    2. Give permissions to LibVirt and KVM to run virtual machines (use your own username): `sudo adduser [username] libvirt &&` `sudo adduser [username] kvm`. You may need to log in and out to refresh your group memberships.
    3. Check if the installation was successful: `qemu-system-x86_64 --version`
    4. Check if libvirt is running: `sudo systemctl status libvirtd`. If not, activate it using `sudo systemctl enable --now libvirtd`
2. Download the Ubuntu 20.04 server image: `wget https://releases.ubuntu.com/20.04.3/ubuntu-20.04.3-live-server-amd64.iso`
3. Create a QCOW disk as storage for your VM: `qemu-img create -f qcow2 ubuntu.img 20G`
    1. At least 20 GB of disk space is required for this tutorial
4. Boot the VM
    1. On a system with a GUI: `sudo qemu-system-x86_64 -hda ubuntu.img --enable-kvm -m 8G -smp 4 -boot d -cdrom ubuntu-20.04.3-live-server-amd64.iso -cpu host -net nic -net user`
        1. This should automatically open up a new window for the VM.
        2. Memory requirements: At least 4 GB (in this example -m 8G = 8 GB)
        3. CPU requirements: At least 4 (in this example -smp 4 = 4 CPUs)
    2. On a system without a GUI: `sudo qemu-system-x86_64 -hda ubuntu.img --enable-kvm -m 8G -smp 4 -boot d -cdrom ubuntu-20.04.3-live-server-amd64.iso -cpu host -net nic -net user,hostfwd=tcp::7777-:22`
        1. Open up a new SSH session into the GUI-less machine using `ssh -X`. The machine that you are SSH’ing from should have a GUI.
        2. Install Remmina on the GUI-less machine: `sudo apt install remmina` and run Remmina `remmina`
        3. This should open the Remmina screen for you. Click on the + icon to create a new connection. Under protocol, select “VNC”, and then under server, add the VNC address displayed in the terminal where you started the VM (for example, 127.0.0.1:5900). Click save and connect to connect to the VM.
5. Initialize the VM: Do not forget to install the open-SSH client during the installation! Remember the username and password you create for later. You can ignore all (security) updates for this demo.
6. Shut the VM down once the initial setup is done, and launch again: `sudo qemu-system-x86_64 -hda ubuntu.img --enable-kvm -m 8G -smp 4 -cpu host -net nic -net user,hostfwd=tcp::8888-:22 --name ubuntu`
    1. On a system with a GUI: A new screen should automatically open, and after some time the VM will be done booting up. If you don’t want to use a GUI for the VM, open up a new terminal and use `ssh [username]@localhost -p 8888`
    2. On a system without  a GUI: Open up a new terminal and use `ssh [username]@localhost -p 8888`

### Part 2: Install the framework
We start installing all requirements for the Continuum framework.
We assume the operating system is Ubuntu 20.04, either natively or via a VM.

1. Install VM requirements
    1. Install QEMU, KVM and Libvirt: `sudo apt update && sudo apt install qemu-kvm libvirt-daemon-system libvirt-clients bridge-utils`
    2. Give permissions to LibVirt and KVM to run virtual machines (use your own username): `sudo adduser [username] libvirt` and `sudo adduser [username] kvm`. You may need to log in and out to refresh your group memberships.
    3. Check if the installation was successful: `qemu-system-x86_64 --version`. 
    4. Check if libvirt is running: `sudo systemctl status libvirtd`. If not, activate it using `sudo systemctl enable --now libvirtd`
2. Install Docker (see Docker website for alternative instructions)
    ```bash
    sudo apt-get install \
        ca-certificates \
        curl \
        gnupg \
        lsb-release
    
    sudo mkdir -p /etc/apt/keyrings
    curl -fsSL https://download.docker.com/linux/ubuntu/gpg | sudo gpg --dearmor -o /etc/apt/keyrings/docker.gpg
    
    echo \
      "deb [arch=$(dpkg --print-architecture) signed-by=/etc/apt/keyrings/docker.gpg] https://download.docker.com/linux/ubuntu \
      $(lsb_release -cs) stable" | sudo tee /etc/apt/sources.list.d/docker.list > /dev/null
    
    sudo apt-get update
    sudo apt-get install docker-ce docker-ce-cli containerd.io docker-compose-plugin
    
    sudo groupadd docker
    sudo usermod -aG docker $USER
    sudo systemctl enable docker.service
    sudo systemctl enable containerd.service
    # Now refresh you SSH session by logging in / out
    
    # support https
    hostname -I # copy first IP in list, paste in next command under IP_HERE
    echo '{ "insecure-registries":["IP_HERE:5000"] }' | sudo tee -a /etc/docker/daemon.json
    sudo systemctl restart docker
    ```
    
3. Get Pip: `sudo apt install python3-pip`
4. Get Ansible: `sudo apt install ansible`
    1. Check if Ansible works: `ansible --version`
    2. Edit the ansible configuration: `sudo vim /etc/ansible/ansible.cfg`
        1. Under `[ssh_connection]`, add `retries = 5`
        2. Under `[defaults]`, add `callback_whitelist = profile_tasks`
        3. Under `[defaults]`, add `command_warnings=False`
5. Install the Continuum repository
    1. `git clone https://github.com/atlarge-research/continuum.git`
    2. Get python requirements: `cd continuum && pip3 install -r requirements.txt`
    3. Create an .ssh directory: `mkdir ~/.ssh`
    4. Create a known hosts file: `touch ~/.ssh/known_hosts`
6. Delete the virtual bridge
    1. `virsh net-destroy default` and `virsh net-undefine default`
    2. Check that virbr0 no longer exists: `virsh net-list --all`
7. Create a network bridge
    1. Make a backup of the current network configuration: `sudo cp /etc/netplan/00-installer-config.yaml /etc/netplan/00-installer-config.yaml.bak`
    2. Edit the network configuration to create a bridge (`sudo vim /etc/netplan/00-installer-config.yaml`). Use `ip a` to get your machine’s network interface (e.g., ens3, enp0s3) and IP (for this example, the IP listed under ens3) and `ip r` to get the gateway address (the first IP on the first line). An example file could look like this:
        
        ```bash
        network:
          ethernets:
            ens3:
              dhcp4: false
              dhcp6: false
          bridges:
            br0:
              interfaces: [ens3]
              addresses: [10.0.2.15/16]
              gateway4: 10.0.2.2
              nameservers:
                addresses: [1.1.1.1, 8.8.8.8]
                search: []
              parameters:
                stp: true
              dhcp4: false
              dhcp6: false
          version: 2
        ```
        
    3. Enforce this new network policy with `sudo netplan generate` and `sudo netplan apply`
    4. Use `brctl show` to check that bridge br0 now exists, and `ip a` to check that ens3 does not have a listed ip anymore, but br0 does instead.
    5. If your ip listed under “addresses” does not start with 192.168, one change in the framework is required: Edit main.py (vim main.py), search for the “add_constants” function and change config[”prefixIP”] to your prefix (e.g., for this example “10.0”
    6. Enable IP forwarding from VMs to the bridge
        
        ```bash
        # This is one command
        # If permission denied, execute "sudo su" first. 
        cat >> /etc/sysctl.conf <<EOF
        net.bridge.bridge-nf-call-ip6tables = 0
        net.bridge.bridge-nf-call-iptables = 0
        net.bridge.bridge-nf-call-arptables = 0
        EOF
        # If sudo su was used, do "exit" now
        
        # Then execute this command
        sudo sysctl -p /etc/sysctl.conf
        ```

### Part 3: Use the framework
Inside the continuum framework:

1. Check the input parameters of the framework: `python3 main.py -h`.
2. The configuration files are stored in /configuration. Check /configuration/template.cfg for the template that these configuration files follow.
3. Run one of these configurations, such as a simple edge computing benchmark: `python3 main.py -v configuration/bench_edge.cfg`
4. If the program executes correctly, the results will be printed at the end, as well as the ssh commands needed to log into the created VMs.

<<<<<<< HEAD
=======
### Part 4: Install OpenFaaS
In this part, you will setup [OpenFaaS](https://docs.openfaas.com/), a serverless framework, in the Kubernetes cluster that `Continuum` created for you.  
For the moment, we only allow OpenFaaS to be installed outside of the framework. In the future, we will integrate it in the framework.

1. Run Continuum with a configuration for OpenFaas. The `resource_manager_only = true` flag and `model = openFaas` in section `execution_model` is critical here.
    ```bash
    python3 main.py configuration/bench_openfaas.cfg
    ```

2. From your host-system ssh onto the `cloud_controller` node, for example:
   ```bash
   ssh cloud_controller@192.168.100.2 -i ~/.ssh/id_rsa_benchmark
   ```

3. On the `cloudcontroller` make port 8080 from the Kubernetes cluster available on the node:
   ```bash
   nohup kubectl port-forward -n openfaas svc/gateway 8080:8080 &
   ```
   After execution, hit `Strg+C` to exit the dialog.

4. Give the `fass-cli` access to the OpenFaas deployment:
   ```bash
   PASSWORD=$(kubectl get secret -n openfaas basic-auth -o jsonpath="{.data.basic-auth-password}" | base64 --decode; echo)
   echo -n $PASSWORD | faas-cli login --username admin --password-stdin
   ```

Congratulations! As long as you don't reset the cluster, you can now access the OpenFaas deployment through the `cloudcontroller` node and `faas-cli`.  

You can test your installation by deploying and running a simple function, [figlet](https://github.com/jmkhael/faas-figlet). Figlet echos its input back to the user as an ASCII-banner.  
For now, we will use the command line to deploy the function. For a real-world scenario, this might not be desireable and you should use a yaml file to do your deployments like Johnny does in [his tutorial](https://jmkhael.io/create-a-serverless-ascii-banner-with-faas/). Why is that?

Deploy figlet to OpenFaaS
```bash
faas-cli store deploy figlet
```
If everthing went well, you should now see it in the list of functions:
```bash
faas-cli list
```

Now it's time to execute your first serverless function:
```bash
curl http://localhost:8080/function/figlet -d 'Hello world!'
```

>>>>>>> 71f012d9
---
Please read the documentation in /docs when encountering issues during the installation or usage of the framework.

---<|MERGE_RESOLUTION|>--- conflicted
+++ resolved
@@ -177,8 +177,6 @@
 3. Run one of these configurations, such as a simple edge computing benchmark: `python3 main.py -v configuration/bench_edge.cfg`
 4. If the program executes correctly, the results will be printed at the end, as well as the ssh commands needed to log into the created VMs.
 
-<<<<<<< HEAD
-=======
 ### Part 4: Install OpenFaaS
 In this part, you will setup [OpenFaaS](https://docs.openfaas.com/), a serverless framework, in the Kubernetes cluster that `Continuum` created for you.  
 For the moment, we only allow OpenFaaS to be installed outside of the framework. In the future, we will integrate it in the framework.
@@ -224,7 +222,6 @@
 curl http://localhost:8080/function/figlet -d 'Hello world!'
 ```
 
->>>>>>> 71f012d9
 ---
 Please read the documentation in /docs when encountering issues during the installation or usage of the framework.
 
