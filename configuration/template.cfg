# This template file shows all configuration options and possible values.
# Do not use inline comments in your config files. 
# This breaks the config parser (so this example doesn't work as well!)
#-------------------------------------------------
# Infrastructure settings
#-------------------------------------------------
[infrastructure]
# VM provider
provider = qemu         # Options: qemu

# Only do infrastructure deployment, ignore the benchmark
infra_only = False      # Options: True, False

# Number of VMs to spawn per tier
cloud_nodes = 1         # Options: >= 0
edge_nodes = 1          # Options: >= 0
endpoint_nodes = 1      # Options: >= 0

# Number of cores per VM
cloud_cores = 4         # Options: >= 2
edge_cores = 2          # Options: >= 1
endpoint_cores = 1      # Options: >= 1

# Memory in GB per VM
# Defaults to #cores GB
cloud_memory = 16       # Options: >= 1
edge_memory = 8         # Options: >= 1
endpoint_memory = 4     # Options: >= 1

# CPU bandwidth quota (at 0.5 a VM will use a CPU core for half of the time)
cloud_quota = 1.0       # Options: 0.1 <=x <= 1.0
edge_quota = 0.66       # Options: 0.1 <=x <= 1.0
endpoint_quota = 0.33   # Options: 0.1 <=x <= 1.0

# Read and write throughput for disks on cloud, edge, and endpoint VMs
# Values are in MB/s
cloud_read_speed = 0        # Options: >= 0. Default: 0 (unlimited)
edge_read_speed = 0         # Options: >= 0. Default: 0 (unlimited)
endpoint_read_speed = 0     # Options: >= 0. Default: 0 (unlimited)

cloud_write_speed = 0       # Options: >= 0. Default: 0 (unlimited)
edge_write_speed = 0        # Options: >= 0. Default: 0 (unlimited)
endpoint_write_speed = 0    # Options: >= 0. Default: 0 (unlimited)

# Enable cpu core pinning - VM cores will be pinned to physical CPU cores
# Requires total_VM_cores < physical_cores_available (or add more external machines)
cpu_pin = False

# Enable network emulation (and use default values for wired networking between cloud and edge)
network_emulation = True    # Options: True, False

# (OPTIONAL) Network preset for wireless communication between endpoint and cloud/edge
wireless_network_preset = 4g    # Options: 4g, 5g

# (ALL OPTIONAL) Custom network settings, overwrites default values and wireless network presets
# Between cloud nodes
cloud_latency_avg = 0           # Options: >= 0.0. Default: 0
cloud_latency_var = 0           # Options: >= 0.0. Default: 0
cloud_throughput = 1000         # Options: >= 1.0. Default: 1000

# Between edge nodes
edge_latency_avg = 7.5          # Options: >= 0.0. Default: 7.5
edge_latency_var = 2.5          # Options: >= 0.0. Default: 2.5
edge_throughput = 1000          # Options: >= 1.0. Default: 1000

# Between cloud and edge
cloud_edge_latency_avg = 7.5    # Options: >= 0.0. Default: 7.5
cloud_edge_latency_var = 2.5    # Options: >= 0.0. Default: 2.5
cloud_edge_throughput = 1000    # Options: >= 1.0. Default: 1000

# Between cloud and endpoint (4g preset example)
cloud_endpoint_latency_avg = 45 # Options: >= 0.0. Default: 45 (4g)
cloud_endpoint_latency_var = 5  # Options: >= 0.0. Default: 5 (4g)
cloud_endpoint_throughput = 7.21# Options: >= 1.0. Default: 7.21 (4g)

# Between edge and endpoint (4g preset example)
edge_endpoint_latency_avg = 7.5 # Options: >= 0.0. Default: 7.5 (4g)
edge_endpoint_latency_var = 2.5 # Options: >= 0.0. Default: 2.5 (4g)
edge_endpoint_throughput = 7.21 # Options: >= 1.0. Default: 7.21 (4g)

# Use more physical machines than the one you are currently using
external_physical_machines = user@machine1,user@machine2 # Any valid SSH address

# Do a netperf network benchmark 
netperf = False                 # Options: True, False

# Create a .continuum folder at this location, on every physical machine
# Store all of continuum's files here: Ansible inventory, Libvirt configs, VM images, etc.
# Provide the full path, possibly with ~
base_path = ~                   # Any path on the system where you have permission

# Set IP of VMs
# First half of the IP
prefixIP = 192.168              # XXX.XXX

# Set third part for normal VMs and base images
middleIP = 100                  # Any number 1 - 254
middleIP_base = 90              # Any number 1 - 254

#-------------------------------------------------
# Benchmark settings
#-------------------------------------------------
[benchmark]
# Resource manager to use for cloud and/or edge (can be ommited for endpoint-only)
<<<<<<< HEAD
resource_manager = kubernetes   # Options: kubernetes (cloud mode), kubeedge (edge mode), mist (no RM edge)
=======
resource_manager = kubernetes   # Options: kubernetes (cloud mode), kubeedge (edge mode)
resource_manager_only = False   # Options: True (only resource manager, no benchmark executed), False (resource manager + benchmark executed)
>>>>>>> 71f012d9

# Force docker pull for application updates
docker_pull = False     # Options: True, False

# Delete VMs after benchmark run
delete = False          # Options: True, False

# Application to use
# Note 1: If you change the app you use, delete the base images in /var/lib/libvirt/images/
# Note 2: Empty currently on works with cloud/Kubernetes
application = image_classification  # Options: image_classification, empty

# CPU (in cores) and memory (in GB) per application for the cloud/edge worker
application_worker_cpu = 3.5       # Options: >= 0.1. Default: cloud_cores - 0.5
application_worker_memory = 10.5   # Options: >= 0.1. Default: (cloud_cores - 0.5) GB

# Same, but now for (endpoint) data producing application
application_endpoint_cpu = 1.0     # Options: >= 0.1. Default: endpoint_cores
application_endpoint_memory = 3.0  # Options: >= 0.1. Default: endpoint_cores GB

# Number of applications to deploy per cloud/edge worker
applications_per_worker = 1 # Options: >= 1. Default: 1

# For image classification
# - Data generation frequency in data entities / second
frequency = 5           # Options: >= 1

<<<<<<< HEAD
# For empty
sleep_time = 60         # Options: >= 1
=======
# Data generation frequency in data entities / second
frequency = 5           # Options: >0

#-------------------------------------------------
# Execution Model settings
#-------------------------------------------------
[execution_model]
model = openFaas  # Options: openFaas
>>>>>>> 71f012d9
<|MERGE_RESOLUTION|>--- conflicted
+++ resolved
@@ -1,17 +1,20 @@
 # This template file shows all configuration options and possible values.
 # Do not use inline comments in your config files. 
 # This breaks the config parser (so this example doesn't work as well!)
+# Mandatory parameters are indicated, and have no default values
+# Similarly, parameters with a default value are not mandatory
 #-------------------------------------------------
 # Infrastructure settings
 #-------------------------------------------------
 [infrastructure]
 # VM provider
-provider = qemu         # Options: qemu
+provider = qemu         # Options: qemu (mandatory)
 
 # Only do infrastructure deployment, ignore the benchmark
-infra_only = False      # Options: True, False
+infra_only = False      # Options: True, False. Default: False
 
-# Number of VMs to spawn per tier
+# Number of VMs to spawn per tier (should be at least 1 in total)
+# If X_nodes > 0, then the corresponding X_cores, X_memory, and X_quota are mandatory
 cloud_nodes = 1         # Options: >= 0
 edge_nodes = 1          # Options: >= 0
 endpoint_nodes = 1      # Options: >= 0
@@ -22,7 +25,6 @@
 endpoint_cores = 1      # Options: >= 1
 
 # Memory in GB per VM
-# Defaults to #cores GB
 cloud_memory = 16       # Options: >= 1
 edge_memory = 8         # Options: >= 1
 endpoint_memory = 4     # Options: >= 1
@@ -44,15 +46,17 @@
 
 # Enable cpu core pinning - VM cores will be pinned to physical CPU cores
 # Requires total_VM_cores < physical_cores_available (or add more external machines)
-cpu_pin = False
+cpu_pin = False             # Options: True, False. Default: False
 
+# -----------------------------------
 # Enable network emulation (and use default values for wired networking between cloud and edge)
-network_emulation = True    # Options: True, False
+# If network_emulation = False, all parameters until the next ---- line are disabled
+network_emulation = True    # Options: True, False. Default: False
 
-# (OPTIONAL) Network preset for wireless communication between endpoint and cloud/edge
-wireless_network_preset = 4g    # Options: 4g, 5g
+# Network preset for wireless communication between endpoint and cloud/edge
+wireless_network_preset = 4g    # Options: 4g, 5g. Default: 4g
 
-# (ALL OPTIONAL) Custom network settings, overwrites default values and wireless network presets
+# Custom network settings, overwrites default values and wireless network presets
 # Between cloud nodes
 cloud_latency_avg = 0           # Options: >= 0.0. Default: 0
 cloud_latency_var = 0           # Options: >= 0.0. Default: 0
@@ -77,48 +81,46 @@
 edge_endpoint_latency_avg = 7.5 # Options: >= 0.0. Default: 7.5 (4g)
 edge_endpoint_latency_var = 2.5 # Options: >= 0.0. Default: 2.5 (4g)
 edge_endpoint_throughput = 7.21 # Options: >= 1.0. Default: 7.21 (4g)
+# -----------------------------------
 
 # Use more physical machines than the one you are currently using
-external_physical_machines = user@machine1,user@machine2 # Any valid SSH address
+external_physical_machines = user@machine1,user@machine2 # Any valid SSH address. Default: []
 
 # Do a netperf network benchmark 
-netperf = False                 # Options: True, False
+netperf = False                 # Options: True, False. Default: False
 
 # Create a .continuum folder at this location, on every physical machine
 # Store all of continuum's files here: Ansible inventory, Libvirt configs, VM images, etc.
 # Provide the full path, possibly with ~
-base_path = ~                   # Any path on the system where you have permission
+base_path = ~                   # Any path on the system where you have permission. Default: ~
 
 # Set IP of VMs
 # First half of the IP
-prefixIP = 192.168              # XXX.XXX
+prefixIP = 192.168              # XXX.XXX. Default: 192.168
 
 # Set third part for normal VMs and base images
-middleIP = 100                  # Any number 1 - 254
-middleIP_base = 90              # Any number 1 - 254
+middleIP = 100                  # Any number 1 - 254. Default: 100
+middleIP_base = 90              # Any number 1 - 254. Default: 90
+
+# Delete VMs after the framework completed
+delete = False                  # Options: True, False. Default: False
 
 #-------------------------------------------------
 # Benchmark settings
 #-------------------------------------------------
 [benchmark]
+# This section is optional if infra_only is set
+
 # Resource manager to use for cloud and/or edge (can be ommited for endpoint-only)
-<<<<<<< HEAD
-resource_manager = kubernetes   # Options: kubernetes (cloud mode), kubeedge (edge mode), mist (no RM edge)
-=======
-resource_manager = kubernetes   # Options: kubernetes (cloud mode), kubeedge (edge mode)
-resource_manager_only = False   # Options: True (only resource manager, no benchmark executed), False (resource manager + benchmark executed)
->>>>>>> 71f012d9
+resource_manager = kubernetes   # Options: kubernetes (cloud mode), kubeedge (edge mode), mist (no RM edge), none (local processing on endpoints), kubernetes-control (experimental) (mandatory)
+resource_manager_only = False   # Options: True (only resource manager, no benchmark executed), False (resource manager + benchmark executed). Default: False
 
 # Force docker pull for application updates
-docker_pull = False     # Options: True, False
-
-# Delete VMs after benchmark run
-delete = False          # Options: True, False
+docker_pull = False     # Options: True, False. Default: False
 
 # Application to use
-# Note 1: If you change the app you use, delete the base images in /var/lib/libvirt/images/
-# Note 2: Empty currently on works with cloud/Kubernetes
-application = image_classification  # Options: image_classification, empty
+# Note 1: Empty currently on works with kubernetes-control (experimental)
+application = image_classification  # Options: image_classification, empty (mandatory)
 
 # CPU (in cores) and memory (in GB) per application for the cloud/edge worker
 application_worker_cpu = 3.5       # Options: >= 0.1. Default: cloud_cores - 0.5
@@ -129,22 +131,25 @@
 application_endpoint_memory = 3.0  # Options: >= 0.1. Default: endpoint_cores GB
 
 # Number of applications to deploy per cloud/edge worker
-applications_per_worker = 1 # Options: >= 1. Default: 1
+# This should work out with the cpu/memory per application and cpu/memory per worker
+# So: apps_per_worker * (cpu/mem per app) <= cpu/mem per worker
+applications_per_worker = 1 # Options: >= 1. Default: 1 (experimental)
 
 # For image classification
 # - Data generation frequency in data entities / second
-frequency = 5           # Options: >= 1
+frequency = 5           # Options: >= 1 (mandatory if using this app)
 
-<<<<<<< HEAD
-# For empty
-sleep_time = 60         # Options: >= 1
-=======
-# Data generation frequency in data entities / second
-frequency = 5           # Options: >0
+# For empty (experimental)
+sleep_time = 60         # Options: >= 1 (mandatory if using this app)
+
+# Already run your application on the worker once beforehand (experimental)
+# This guarantees the appliation is cached for the run you want to measure afterward
+cache_worker = False    # Option: True, False (default: False)
 
 #-------------------------------------------------
 # Execution Model settings
 #-------------------------------------------------
 [execution_model]
-model = openFaas  # Options: openFaas
->>>>>>> 71f012d9
+# This section is optional if intra_only is set
+
+model = openFaas  # Options: openFaas (mandatory)