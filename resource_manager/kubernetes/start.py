"""\
Setup Kubernetes on cloud
"""

import logging
import os
import sys

sys.path.append(os.path.abspath("../.."))

import main


def start(config, machines):
    """Setup Kubernetes on cloud VMs using Ansible.

    Args:
        config (dict): Parsed configuration
        machines (list(Machine object)): List of machine objects representing physical machines
    """
    logging.info("Start Kubernetes cluster on VMs")
    commands = []

    # Setup cloud controller
    command = [
        "ansible-playbook",
        "-i",
        os.path.join(config["infrastructure"]["base_path"], ".continuum/inventory_vms"),
        os.path.join(config["infrastructure"]["base_path"], ".continuum/cloud/control_install.yml"),
    ]
<<<<<<< HEAD
    commands.append(command)
=======
    processes.append(machines[0].process(config, command, output=False))
>>>>>>> 71f012d9

    # Setup cloud worker
    command = [
        "ansible-playbook",
        "-i",
        os.path.join(config["infrastructure"]["base_path"], ".continuum/inventory_vms"),
        os.path.join(config["infrastructure"]["base_path"], ".continuum/cloud/install.yml"),
    ]
<<<<<<< HEAD
    commands.append(command)

    results = machines[0].process(commands)

    # Check playbooks
    for command, (output, error) in zip(commands, results):
        logging.debug("Check output for Ansible command [%s]" % (" ".join(command)))
=======
    processes.append(machines[0].process(config, command, output=False))

    # Check playbooks
    for process in processes:
        logging.debug("Check output for Ansible command [%s]" % (" ".join(process.args)))
        output = [line.decode("utf-8") for line in process.stdout.readlines()]
        error = [line.decode("utf-8") for line in process.stderr.readlines()]
>>>>>>> 71f012d9
        main.ansible_check_output((output, error))<|MERGE_RESOLUTION|>--- conflicted
+++ resolved
@@ -22,40 +22,24 @@
     commands = []
 
     # Setup cloud controller
-    command = [
+    commands.append([
         "ansible-playbook",
         "-i",
         os.path.join(config["infrastructure"]["base_path"], ".continuum/inventory_vms"),
         os.path.join(config["infrastructure"]["base_path"], ".continuum/cloud/control_install.yml"),
-    ]
-<<<<<<< HEAD
-    commands.append(command)
-=======
-    processes.append(machines[0].process(config, command, output=False))
->>>>>>> 71f012d9
+    ])
 
     # Setup cloud worker
-    command = [
+    commands.append([
         "ansible-playbook",
         "-i",
         os.path.join(config["infrastructure"]["base_path"], ".continuum/inventory_vms"),
         os.path.join(config["infrastructure"]["base_path"], ".continuum/cloud/install.yml"),
-    ]
-<<<<<<< HEAD
-    commands.append(command)
+    ])
 
-    results = machines[0].process(commands)
+    results = machines[0].process(config, commands)
 
     # Check playbooks
     for command, (output, error) in zip(commands, results):
         logging.debug("Check output for Ansible command [%s]" % (" ".join(command)))
-=======
-    processes.append(machines[0].process(config, command, output=False))
-
-    # Check playbooks
-    for process in processes:
-        logging.debug("Check output for Ansible command [%s]" % (" ".join(process.args)))
-        output = [line.decode("utf-8") for line in process.stdout.readlines()]
-        error = [line.decode("utf-8") for line in process.stderr.readlines()]
->>>>>>> 71f012d9
         main.ansible_check_output((output, error))