"""\
Setup KubeEdge on cloud/edge
"""

import logging

import os
import sys

sys.path.append(os.path.abspath("../.."))

import main


def start(config, machines):
    """Setup KubeEdge on cloud/edge VMs using Ansible.

    Args:
        config (dict): Parsed configuration
        machines (list(Machine object)): List of machine objects representing physical machines
    """
    logging.info("Start KubeEdge cluster on VMs")

    # Mist computing also makes use of this file, but only needs install.yml
    if config["benchmark"]["resource_manager"] == "mist":
        command = [
            "ansible-playbook",
            "-i",
            os.path.join(config["infrastructure"]["base_path"], ".continuum/inventory_vms"),
            os.path.join(config["infrastructure"]["base_path"], ".continuum/edge/install_mist.yml"),
        ]
<<<<<<< HEAD
=======
        processes.append(machines[0].process(config, command, output=False))

        for process in processes:
            logging.debug("Check output for Ansible command [%s]" % (" ".join(process.args)))
            output = [line.decode("utf-8") for line in process.stdout.readlines()]
            error = [line.decode("utf-8") for line in process.stderr.readlines()]
            main.ansible_check_output((output, error))
>>>>>>> 71f012d9

        output, error = machines[0].process(command)[0]
        main.ansible_check_output((output, error))
        return

    commands = []

    # Setup cloud controller
    command = [
        "ansible-playbook",
        "-i",
        os.path.join(config["infrastructure"]["base_path"], ".continuum/inventory_vms"),
        os.path.join(config["infrastructure"]["base_path"], ".continuum/cloud/control_install.yml"),
    ]
<<<<<<< HEAD
    commands.append(command)
=======
    processes.append(machines[0].process(config, command, output=False))
>>>>>>> 71f012d9

    # Setup edge
    command = [
        "ansible-playbook",
        "-i",
        os.path.join(config["infrastructure"]["base_path"], ".continuum/inventory_vms"),
        os.path.join(config["infrastructure"]["base_path"], ".continuum/edge/install.yml"),
    ]
<<<<<<< HEAD
    commands.append(command)

    results = machines[0].process(commands)

    # Check playbooks
    for command, (output, error) in zip(commands, results):
        logging.debug("Check output for Ansible command [%s]" % (" ".join(command)))
=======
    processes.append(machines[0].process(config, command, output=False))

    # Check playbooks
    for process in processes:
        logging.debug("Check output for Ansible command [%s]" % (" ".join(process.args)))
        output = [line.decode("utf-8") for line in process.stdout.readlines()]
        error = [line.decode("utf-8") for line in process.stderr.readlines()]
>>>>>>> 71f012d9
        main.ansible_check_output((output, error))

    # Patch: Fix accessing KubeEdge logs from the cloud host
    logging.info("Enable KubeEdge logging feature")
    commands = []
    commands.append(
        [
            "ansible-playbook",
            "-i",
            os.path.join(config["infrastructure"]["base_path"], ".continuum/inventory_vms"),
            os.path.join(config["infrastructure"]["base_path"], ".continuum/cloud/control_log.yml"),
        ]
    )
    commands.append(
        [
            "ansible-playbook",
            "-i",
            os.path.join(config["infrastructure"]["base_path"], ".continuum/inventory_vms"),
            os.path.join(config["infrastructure"]["base_path"], ".continuum/edge/log.yml"),
        ]
    )

    # Wait for the cloud to finish before starting the edge
    for command in commands:
<<<<<<< HEAD
        main.ansible_check_output(machines[0].process(command)[0])
=======
        main.ansible_check_output(machines[0].process(config, command))
>>>>>>> 71f012d9
<|MERGE_RESOLUTION|>--- conflicted
+++ resolved
@@ -29,60 +29,33 @@
             os.path.join(config["infrastructure"]["base_path"], ".continuum/inventory_vms"),
             os.path.join(config["infrastructure"]["base_path"], ".continuum/edge/install_mist.yml"),
         ]
-<<<<<<< HEAD
-=======
-        processes.append(machines[0].process(config, command, output=False))
 
-        for process in processes:
-            logging.debug("Check output for Ansible command [%s]" % (" ".join(process.args)))
-            output = [line.decode("utf-8") for line in process.stdout.readlines()]
-            error = [line.decode("utf-8") for line in process.stderr.readlines()]
-            main.ansible_check_output((output, error))
->>>>>>> 71f012d9
-
-        output, error = machines[0].process(command)[0]
-        main.ansible_check_output((output, error))
+        main.ansible_check_output(machines[0].process(config, command)[0])
         return
 
     commands = []
 
     # Setup cloud controller
-    command = [
+    commands.append([
         "ansible-playbook",
         "-i",
         os.path.join(config["infrastructure"]["base_path"], ".continuum/inventory_vms"),
         os.path.join(config["infrastructure"]["base_path"], ".continuum/cloud/control_install.yml"),
-    ]
-<<<<<<< HEAD
-    commands.append(command)
-=======
-    processes.append(machines[0].process(config, command, output=False))
->>>>>>> 71f012d9
+    ])
 
     # Setup edge
-    command = [
+    commands.append([
         "ansible-playbook",
         "-i",
         os.path.join(config["infrastructure"]["base_path"], ".continuum/inventory_vms"),
         os.path.join(config["infrastructure"]["base_path"], ".continuum/edge/install.yml"),
-    ]
-<<<<<<< HEAD
-    commands.append(command)
+    ])
 
-    results = machines[0].process(commands)
+    results = machines[0].process(config, commands)
 
     # Check playbooks
     for command, (output, error) in zip(commands, results):
         logging.debug("Check output for Ansible command [%s]" % (" ".join(command)))
-=======
-    processes.append(machines[0].process(config, command, output=False))
-
-    # Check playbooks
-    for process in processes:
-        logging.debug("Check output for Ansible command [%s]" % (" ".join(process.args)))
-        output = [line.decode("utf-8") for line in process.stdout.readlines()]
-        error = [line.decode("utf-8") for line in process.stderr.readlines()]
->>>>>>> 71f012d9
         main.ansible_check_output((output, error))
 
     # Patch: Fix accessing KubeEdge logs from the cloud host
@@ -107,8 +80,4 @@
 
     # Wait for the cloud to finish before starting the edge
     for command in commands:
-<<<<<<< HEAD
-        main.ansible_check_output(machines[0].process(command)[0])
-=======
-        main.ansible_check_output(machines[0].process(config, command))
->>>>>>> 71f012d9
+        main.ansible_check_output(machines[0].process(config, command)[0])