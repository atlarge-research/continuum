---
- hosts: endpoints
  become: true
  tasks:
    - name: Create endpoint images
      shell: |
        for i in $(seq "{{ endpoint_start }}" "{{ endpoint_end }}"); do
<<<<<<< HEAD
          qemu-img create -f qcow2 -F qcow2 -b "/var/lib/libvirt/images/{{ base_endpoint }}.qcow2" /var/lib/libvirt/images/endpoint${i}.qcow2
=======
          qemu-img create -f qcow2 -F qcow2 -b "{{ base_path }}/.continuum/images/{{ base_endpoint }}.qcow2" "{{ base_path }}/.continuum/images/endpoint${i}_{{ username }}.qcow2"
>>>>>>> 71f012d9
        done

    - name: Add cloudinit disk
      shell: |
        for i in $(seq "{{ endpoint_start }}" "{{ endpoint_end }}"); do
<<<<<<< HEAD
          cloud-localds /var/lib/libvirt/images/user_data_endpoint${i}.img "/home/{{ username }}/.continuum/user_data_endpoint${i}.yml"
=======
          cloud-localds "{{ base_path }}/.continuum/images/user_data_endpoint${i}_{{ username }}.img" "{{ base_path }}/.continuum/user_data_endpoint${i}_{{ username }}.yml"
>>>>>>> 71f012d9
        done<|MERGE_RESOLUTION|>--- conflicted
+++ resolved
@@ -5,19 +5,11 @@
     - name: Create endpoint images
       shell: |
         for i in $(seq "{{ endpoint_start }}" "{{ endpoint_end }}"); do
-<<<<<<< HEAD
-          qemu-img create -f qcow2 -F qcow2 -b "/var/lib/libvirt/images/{{ base_endpoint }}.qcow2" /var/lib/libvirt/images/endpoint${i}.qcow2
-=======
           qemu-img create -f qcow2 -F qcow2 -b "{{ base_path }}/.continuum/images/{{ base_endpoint }}.qcow2" "{{ base_path }}/.continuum/images/endpoint${i}_{{ username }}.qcow2"
->>>>>>> 71f012d9
         done
 
     - name: Add cloudinit disk
       shell: |
         for i in $(seq "{{ endpoint_start }}" "{{ endpoint_end }}"); do
-<<<<<<< HEAD
-          cloud-localds /var/lib/libvirt/images/user_data_endpoint${i}.img "/home/{{ username }}/.continuum/user_data_endpoint${i}.yml"
-=======
           cloud-localds "{{ base_path }}/.continuum/images/user_data_endpoint${i}_{{ username }}.img" "{{ base_path }}/.continuum/user_data_endpoint${i}_{{ username }}.yml"
->>>>>>> 71f012d9
         done