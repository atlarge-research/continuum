---
- hosts: clouds
  become: true
  tasks:
    - name: Create cloud controller image
      shell: |
        if [ "{{ cloud_controller }}" -gt "0" ]; then
<<<<<<< HEAD
          qemu-img create -f qcow2 -F qcow2 -b "/var/lib/libvirt/images/{{ base_cloud }}.qcow2" /var/lib/libvirt/images/cloud_controller.qcow2
=======
          qemu-img create -f qcow2 -F qcow2 -b "{{ base_path }}/.continuum/images/{{ base_cloud }}.qcow2" "{{ base_path }}/.continuum/images/cloud_controller_{{ username }}.qcow2"
>>>>>>> 71f012d9
        fi

    - name: Create cloud images
      shell: |
        for i in $(seq "{{ cloud_start }}" "{{ cloud_end }}"); do
<<<<<<< HEAD
          qemu-img create -f qcow2 -F qcow2 -b "/var/lib/libvirt/images/{{ base_cloud }}.qcow2" /var/lib/libvirt/images/cloud${i}.qcow2
=======
          qemu-img create -f qcow2 -F qcow2 -b "{{ base_path }}/.continuum/images/{{ base_cloud }}.qcow2" "{{ base_path }}/.continuum/images/cloud${i}_{{ username }}.qcow2"
>>>>>>> 71f012d9
        done

    - name: Add cloudinit disk for cloud controller
      shell: |
        if [ "{{ cloud_controller }}" -gt "0" ]; then
<<<<<<< HEAD
          cloud-localds /var/lib/libvirt/images/user_data_cloud_controller.img "/home/{{ username }}/.continuum/user_data_cloud_controller.yml"
=======
          cloud-localds "{{ base_path }}/.continuum/images/user_data_cloud_controller_{{ username }}.img" "{{ base_path }}/.continuum/user_data_cloud_controller_{{ username }}.yml"
>>>>>>> 71f012d9
        fi

    - name: Add cloudinit disk for cloud
      shell: |
        for i in $(seq "{{ cloud_start }}" "{{ cloud_end }}"); do
<<<<<<< HEAD
          cloud-localds /var/lib/libvirt/images/user_data_cloud${i}.img "/home/{{ username }}/.continuum/user_data_cloud${i}.yml"
=======
          cloud-localds "{{ base_path }}/.continuum/images/user_data_cloud${i}_{{ username }}.img" "{{ base_path }}/.continuum/user_data_cloud${i}_{{ username }}.yml"
>>>>>>> 71f012d9
        done<|MERGE_RESOLUTION|>--- conflicted
+++ resolved
@@ -5,39 +5,23 @@
     - name: Create cloud controller image
       shell: |
         if [ "{{ cloud_controller }}" -gt "0" ]; then
-<<<<<<< HEAD
-          qemu-img create -f qcow2 -F qcow2 -b "/var/lib/libvirt/images/{{ base_cloud }}.qcow2" /var/lib/libvirt/images/cloud_controller.qcow2
-=======
           qemu-img create -f qcow2 -F qcow2 -b "{{ base_path }}/.continuum/images/{{ base_cloud }}.qcow2" "{{ base_path }}/.continuum/images/cloud_controller_{{ username }}.qcow2"
->>>>>>> 71f012d9
         fi
 
     - name: Create cloud images
       shell: |
         for i in $(seq "{{ cloud_start }}" "{{ cloud_end }}"); do
-<<<<<<< HEAD
-          qemu-img create -f qcow2 -F qcow2 -b "/var/lib/libvirt/images/{{ base_cloud }}.qcow2" /var/lib/libvirt/images/cloud${i}.qcow2
-=======
           qemu-img create -f qcow2 -F qcow2 -b "{{ base_path }}/.continuum/images/{{ base_cloud }}.qcow2" "{{ base_path }}/.continuum/images/cloud${i}_{{ username }}.qcow2"
->>>>>>> 71f012d9
         done
 
     - name: Add cloudinit disk for cloud controller
       shell: |
         if [ "{{ cloud_controller }}" -gt "0" ]; then
-<<<<<<< HEAD
-          cloud-localds /var/lib/libvirt/images/user_data_cloud_controller.img "/home/{{ username }}/.continuum/user_data_cloud_controller.yml"
-=======
           cloud-localds "{{ base_path }}/.continuum/images/user_data_cloud_controller_{{ username }}.img" "{{ base_path }}/.continuum/user_data_cloud_controller_{{ username }}.yml"
->>>>>>> 71f012d9
         fi
 
     - name: Add cloudinit disk for cloud
       shell: |
         for i in $(seq "{{ cloud_start }}" "{{ cloud_end }}"); do
-<<<<<<< HEAD
-          cloud-localds /var/lib/libvirt/images/user_data_cloud${i}.img "/home/{{ username }}/.continuum/user_data_cloud${i}.yml"
-=======
           cloud-localds "{{ base_path }}/.continuum/images/user_data_cloud${i}_{{ username }}.img" "{{ base_path }}/.continuum/user_data_cloud${i}_{{ username }}.yml"
->>>>>>> 71f012d9
         done