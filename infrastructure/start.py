"""\
Impelemnt infrastructure
"""
import logging
import os
import sys
import time
import json
import string
import numpy as np

from . import machine as m
from . import ansible
from . import network


def schedule_equal(config, machines):
    """Distribute the VMs equally over the available machines, based on utilization

    Args:
        config (dict): Parsed configuration
        machines (list(Machine object)): List of machine objects representing physical machines
    """
    logging.info("Schedule VMs on machine: Based on utilization")
    machines_per_node = [{"cloud": 0, "edge": 0, "endpoint": 0} for _ in range(len(machines))]
    machines_cores_used = [0 for _ in range(len(machines))]

    types_to_go = {
        "cloud": config["infrastructure"]["cloud_nodes"],
        "edge": config["infrastructure"]["edge_nodes"],
        "endpoint": config["infrastructure"]["endpoint_nodes"],
    }
    cores_per_type = {
        "cloud": config["infrastructure"]["cloud_cores"],
        "edge": config["infrastructure"]["edge_cores"],
        "endpoint": config["infrastructure"]["endpoint_cores"],
    }

    machine_type = "cloud"
    while sum(types_to_go.values()) != 0:
        if types_to_go[machine_type] == 0:
            if machine_type == "cloud":
                machine_type = "edge"
            elif machine_type == "edge":
                machine_type = "endpoint"

            continue

        # Get machine with least cores used compared to total cores
        i = np.argmin(
            [cores_used / m.cores for cores_used, m in zip(machines_cores_used, machines)]
        )

        # Place VM on that machine
        machines_cores_used[i] += cores_per_type[machine_type]
        machines_per_node[i][machine_type] += 1
        types_to_go[machine_type] -= 1

    return machines_per_node


def schedule_pin(config, machines):
    """Check if the requested cloud / edge VMs and endpoint containers can be scheduled
    on the available hardware using a greedy algorithm:
    - If physical node 0 can fit the next cloud / edge VM or endpoint container, do it.
    - If not, go to the next node and try to fit it on there.
    - Then continue fitting the next cloud / edge VM or endpoint container on the node you left.
        - So once we go to the next node, we will never consider the old node for scheduling anymore.

    Args:
        config (dict): Parsed configuration
        machines (list(Machine object)): List of machine objects representing physical machines

    Returns:
        list(set): List of 'cloud', 'edge', 'endpoint' sets containing the number of
            those machines per physical node
    """
    logging.info("Schedule VMs on machine: Based on CPU cores left / Greedy")
    machines_per_node = [{"cloud": 0, "edge": 0, "endpoint": 0}]

    node = 0
    machine_cores_left = machines[0].cores

    machine_type = "cloud"
    types_to_go = {
        "cloud": config["infrastructure"]["cloud_nodes"],
        "edge": config["infrastructure"]["edge_nodes"],
        "endpoint": config["infrastructure"]["endpoint_nodes"],
    }
    cores_per_type = {
        "cloud": config["infrastructure"]["cloud_cores"],
        "edge": config["infrastructure"]["edge_cores"],
        "endpoint": config["infrastructure"]["endpoint_cores"],
    }

    while sum(types_to_go.values()) != 0 and node < len(machines):
        if types_to_go[machine_type] == 0:
            if machine_type == "cloud":
                machine_type = "edge"
            elif machine_type == "edge":
                machine_type = "endpoint"

            continue

        if cores_per_type[machine_type] <= machine_cores_left:
            machine_cores_left -= cores_per_type[machine_type]
            machines_per_node[node][machine_type] += 1
            types_to_go[machine_type] -= 1

            if types_to_go[machine_type] == 0:
                if machine_type == "cloud":
                    machine_type = "edge"
                elif machine_type == "edge":
                    machine_type = "endpoint"
                else:
                    continue

            if machine_cores_left == 0:
                node += 1

                if node == len(machines):
                    break

                machine_cores_left = machines[node].cores
                machines_per_node.append({"cloud": 0, "edge": 0, "endpoint": 0})
        else:
            node += 1

            if node == len(machines):
                break

            machine_cores_left = machines[node].cores
            machines_per_node.append({"cloud": 0, "edge": 0, "endpoint": 0})

    if sum(types_to_go.values()) != 0:
        logging.error(
            """\
Not all VMs or containers fit on the available hardware.
Please request less cloud / edge / endpoints nodes, 
less cores per VM / container or add more hardware
using the --file option"""
        )
        sys.exit()

    return machines_per_node


def delete_vms(config, machines):
    """The benchmark has been completed succesfully, now delete the VMs.

    Args:
        machines (list(Machine object)): List of machine objects representing physical machines
    """
    logging.info("Start deleting VMs after benchmark has completed")

    commands = []
    sshs = []
    for machine in machines:
        if machine.is_local:
            command = (
                'virsh list --all | grep -o -E "(\w*_%s)" | xargs -I %% sh -c "virsh destroy %%"'
                % (config["username"])
            )
        else:
            comm = (
                'virsh list --all | grep -o -E \\"(\w*_%s)\\" | xargs -I %% sh -c \\"virsh destroy %%\\"'
                % (config["username"])
            )
            command = "ssh %s -t 'bash -l -c \"%s\"'" % (machine.name, comm)

<<<<<<< HEAD
        commands.append(command)
        sshs.append(None)

    results = machines[0].process(commands, shell=True, ssh=sshs, ssh_key=False)
=======
        processes.append(machine.process(config, command, shell=True, output=False))
>>>>>>> 71f012d9

    # Wait for process to finish. Outcome of destroy command does not matter
    for command, (_, _) in zip(commands, results):
        logging.debug("Check output for command [%s]" % (command))


def create_keypair(config, machines):
    """Create SSH keys to be used for ssh'ing into VMs, local and remote if needed.
    We use the SSH key of the local machine for all machines, so copy to all.

    Args:
        config (dict): Parsed configuration
        machines (list(Machine object)): List of machine objects representing physical machines
    """
    logging.info("Create SSH keys to be used with VMs")
    for machine in machines:
        if machine.is_local:
            command = [
                """
[[ ! -f %s.pub ]] && 
cd %s &&
ssh-keygen -t rsa -b 4096 -f %s -C KubeEdge -N '' -q"""
                % (
                    config["ssh_key"],
                    config["home"],
                    os.path.join(".ssh", config["ssh_key"].split("/")[-1]),
                )
            ]
<<<<<<< HEAD
            output, error = machine.process(command, shell=True)[0]
=======
            output, error = machine.process(config, command, shell=True)
>>>>>>> 71f012d9
        else:
            source = "%s*" % (config["ssh_key"])
            dest = machine.name + ":./.ssh/"
            output, error = machine.copy_files(source, dest)

        if error != []:
            logging.error("".join(error))
            sys.exit()
        elif output != [] and not any(
            "Your public key has been saved in" in line for line in output
        ):
            logging.error("".join(output))
            sys.exit()


def create_dir(config, machines):
    """Generate a temporary directory for generated files.
    This directory is located inside the benchmark git repository.
    Later, that data will be sent to each physical machine's
    config["infrastructure"]["base_path"]/.continuum directory

    Args:
        config (dict): Parsed configuration
        machines (list(Machine object)): List of machine objects representing physical machines
    """
    logging.info("Create a temporary directory for generated files")
    command = "rm -rf %s/.tmp && mkdir %s/.tmp" % (config["base"], config["base"])
<<<<<<< HEAD
    output, error = machines[0].process(command, shell=True)[0]
=======
    output, error = machines[0].process(config, command, shell=True)
>>>>>>> 71f012d9

    if error != []:
        logging.error("".join(error))
        sys.exit()
    elif output != []:
        logging.error("".join(output))
        sys.exit()


def copy_files(config, machines):
    """Copy Infrastructure and Ansible files to all machines with
    directory config["infrastructure"]["base_path"]/.continuum

    Args:
        config (dict): Parsed configuration
        machines (list(Machine object)): List of machine objects representing physical machines
    """
    logging.info("Start copying files to all nodes")

    # Create a source directory on each machiine
    commands = []
    for machine in machines:
<<<<<<< HEAD
=======
        # Delete old content
        if machine.is_local:
            command = (
                "rm -rf %s/.continuum/cloud && \
                 rm -rf %s/.continuum/edge && \
                 rm -rf %s/.continuum/endpoint && \
                 rm -rf %s/.continuum/execution_model && \
                 rm -rf %s/.continuum/infrastructure && \
                 find %s/.continuum -maxdepth 1 -type f -delete"
                % ((config["infrastructure"]["base_path"],) * 6)
            )
            machine.process(config, command, shell=True)
        else:
            command = (
                'ssh %s "\
                 rm -rf %s/.continuum/cloud && \
                 rm -rf %s/.continuum/edge && \
                 rm -rf %s/.continuum/endpoint && \
                 rm -rf %s/.continuum/execution_model && \
                 rm -rf %s/.continuum/infrastructure && \
                 find %s/.continuum -maxdepth 1 -type f -delete"'
                % ((config["infrastructure"]["base_path"],) * 6)
            )
            machine.process(config, command, shell=True)

        # Create a source directory on each machiine
>>>>>>> 71f012d9
        if machine.is_local:
            command = (
                "mkdir -p %s/.continuum && \
                 mkdir -p %s/.continuum/images"
                % ((config["infrastructure"]["base_path"],) * 2)
            )
<<<<<<< HEAD
        else:
            command = 'ssh %s "rm -rf ./.continuum && mkdir ./.continuum"' % (machine.name)

        commands.append(command)
=======
            output, error = machine.process(config, command, shell=True)

            dest = os.path.join(config["infrastructure"]["base_path"], ".continuum/")
        else:
            command = (
                'ssh %s "\
                 mkdir -p %s/.continuum && \
                 mkdir -p %s/.continuum/images"'
                % ((config["infrastructure"]["base_path"],) * 2)
            )
            output, error = machine.process(config, command, shell=True)

            dest = machine.name + ":%s/.continuum/" % (config["infrastructure"]["base_path"])
>>>>>>> 71f012d9

    results = machines[0].process(commands, shell=True)

    for output, error in results:
        if error != []:
            logging.error("".join(error))
            sys.exit()
        elif output != []:
            logging.error("".join(output))
            sys.exit()

    # For the local machine, copy the ansible inventory file and benchmark launch
    for machine in machines:
        if machine.is_local:
            dest = config["home"] + "/.continuum/"
        else:
            dest = machine.name + ":./.continuum/"

        out = []

        # For the local machine, copy the ansible inventory file and benchmark launch
        if machine.is_local:
            out.append(
                machine.copy_files(config, os.path.join(config["base"], ".tmp/inventory"), dest)
            )
            out.append(
                machine.copy_files(config, os.path.join(config["base"], ".tmp/inventory_vms"), dest)
            )

            if (
                not config["infrastructure"]["infra_only"]
                and (config["mode"] == "cloud" or config["mode"] == "edge")
                and config["benchmark"]["resource_manager"] != "mist"
            ):
<<<<<<< HEAD
                path = (
                    config["base"]
                    + "/application/"
                    + config["benchmark"]["application"]
                    + "/launch_benchmark_"
                    + config["benchmark"]["resource_manager"]
                    + ".yml"
                )
                d = dest + "launch_benchmark.yml"
                out.append(machine.copy_files(path, d))
=======
                path = os.path.join(
                    config["base"],
                    "resource_manager",
                    config["benchmark"]["resource_manager"],
                    "launch_benchmark.yml",
                )
                out.append(machine.copy_files(config, path, dest))
>>>>>>> 71f012d9

        # Copy VM creation files
        for name in (
            machine.cloud_controller_names
            + machine.cloud_names
            + machine.edge_names
            + machine.endpoint_names
            + machine.base_names
        ):
            out.append(machine.copy_files(config["base"] + "/.tmp/domain_" + name + ".xml", dest))
            out.append(
<<<<<<< HEAD
                machine.copy_files(config["base"] + "/.tmp/user_data_" + name + ".yml", dest)
=======
                machine.copy_files(
                    config, os.path.join(config["base"], ".tmp", "domain_" + name + ".xml"), dest
                )
            )
            out.append(
                machine.copy_files(
                    config, os.path.join(config["base"], ".tmp", "user_data_" + name + ".yml"), dest
                )
>>>>>>> 71f012d9
            )

        # Copy Ansible files for infrastructure
        path = os.path.join(
            config["base"], "infrastructure", config["infrastructure"]["provider"], "infrastructure"
        )
        out.append(machine.copy_files(config, path, dest, recursive=True))

        # For cloud/edge/endpoint specific
        if not config["infrastructure"]["infra_only"]:
            if config["mode"] == "cloud" or config["mode"] == "edge":
                # Use Kubeedge setup code for mist computing
                rm = config["benchmark"]["resource_manager"]
                if config["benchmark"]["resource_manager"] == "mist":
                    rm = "kubeedge"

<<<<<<< HEAD
                if (
                    config["benchmark"]["resource_manager"] == "kubernetes"
                    or config["benchmark"]["resource_manager"] == "kubeedge"
                ):
                    path = config["base"] + "/resource_manager/kubernetes/config.toml"
                    out.append(machine.copy_files(path, dest))

                path = config["base"] + "/resource_manager/" + rm + "/cloud/"
                out.append(machine.copy_files(path, dest, recursive=True))
=======
                path = os.path.join(config["base"], "resource_manager", rm, "cloud")
                out.append(machine.copy_files(config, path, dest, recursive=True))
>>>>>>> 71f012d9

                if config["mode"] == "edge":
                    path = os.path.join(config["base"], "resource_manager", rm, "edge")
                    out.append(machine.copy_files(config, path, dest, recursive=True))
            if "execution_model" in config:
                path = os.path.join(config["base"], "execution_model")
                out.append(machine.copy_files(config, path, dest, recursive=True))

<<<<<<< HEAD
            if config["infrastructure"]["endpoint_nodes"]:
                path = config["base"] + "/resource_manager/endpoint/"
                out.append(machine.copy_files(path, dest, recursive=True))
=======
            path = os.path.join(config["base"], "resource_manager/endpoint/")
            out.append(machine.copy_files(config, path, dest, recursive=True))
>>>>>>> 71f012d9

        for output, error in out:
            if error != []:
                logging.error("".join(error))
                sys.exit()
            elif output != []:
                logging.error("".join(output))
                sys.exit()


def add_ssh(config, machines, base=[]):
    """Add SSH keys for generated VMs to known_hosts file
    Since all VMs are connected via a network bridge,
    only touch the known_hosts file of the main physical machine

    Args:
        config (dict): Parsed configuration
        machines (list(Machine object)): List of machine objects representing physical machines
        base (list, optional): Base image ips to check. Defaults to []
    """
    logging.info(
        "Start adding ssh keys to the known_hosts file for each VM (base=%s)" % (base == [])
    )

    # Get IPs of all (base) machines
    if base != []:
        ips = base
    else:
        ips = (
            config["control_ips"]
            + config["cloud_ips"]
            + config["edge_ips"]
            + config["endpoint_ips"]
        )

    # Check if old keys are still in the known hosts file
    for ip in ips:
<<<<<<< HEAD
        command = [
            "ssh-keygen",
            "-f",
            config["home"] + "/.ssh/known_hosts",
            "-R",
            ip,
        ]
        _, error = machines[0].process(command)[0]
=======
        command = ["ssh-keygen", "-f", os.path.join(config["home"], ".ssh/known_hosts"), "-R", ip]
        _, error = machines[0].process(config, command)
>>>>>>> 71f012d9

        if error != [] and not any("not found in" in err for err in error):
            logging.error("".join(error))
            sys.exit()

    # Once the known_hosts file has been cleaned up, add all new keys
    for ip in ips:
        logging.info("Wait for VM to have started up")
        while True:
<<<<<<< HEAD
            command = "ssh-keyscan %s >> %s/.ssh/known_hosts" % (ip, config["home"])
            _, error = machines[0].process(command, shell=True)[0]
=======
            command = f"ssh-keyscan {ip} >> {os.path.join(config['home'], '.ssh/known_hosts')}"
            _, error = machines[0].process(config, command, shell=True)
>>>>>>> 71f012d9

            if any("# " + str(ip) + ":" in err for err in error):
                break

            time.sleep(5)

    logging.info("SSH keys have been added")


def docker_registry(config, machines):
    """Create and fill a local, private docker registry without the images needed for the benchmark.
    This is to prevent each spawned VM to pull from DockerHub, which has a rate limit.

    Args:
        config (dict): Parsed configuration
        machines (list(Machine object)): List of machine objects representing physical machines
    """
    logging.info("Create local Docker registry")
    need_pull = [True for _ in range(len(config["images"]))]

    # Check if registry is up
    command = ["curl", "%s/v2/_catalog" % (config["registry"])]
<<<<<<< HEAD
    output, error = machines[0].process(command)[0]
=======
    output, error = machines[0].process(config, command)
>>>>>>> 71f012d9

    if error != [] and any("Failed to connect to" in line for line in error):
        # Not yet up, so launch
        port = config["registry"].split(":")[-1]
        command = [
            "docker",
            "run",
            "-d",
            "-p",
            "%s:%s" % (port, port),
            "--restart=always",
            "--name",
            "registry",
            "registry:2",
        ]
<<<<<<< HEAD
        output, error = machines[0].process(command)[0]
=======
        output, error = machines[0].process(config, command)
>>>>>>> 71f012d9

        if error != [] and not (
            any("Unable to find image" in line for line in error)
            and any("Pulling from" in line for line in error)
        ):
            logging.error("".join(error))
            sys.exit()
    elif output == []:
        # Crash
        logging.error("No output from Docker container")
        sys.exit()
    elif not config["benchmark"]["docker_pull"]:
        # Registry is already up, check if containers are present
        repos = json.loads(output[0])["repositories"]

        for i, image in enumerate(config["images"].values()):
            if image.split(":")[1] in repos:
                need_pull[i] = False

    # Add Kubernetes source images, always check if they can be pulled
    images = list(config["images"].values())
    images_kube = [
        "redplanet00/kube-proxy:v1.25.3",
        "redplanet00/kube-controller-manager:v1.25.3",
        "redplanet00/kube-scheduler:v1.25.3",
        "redplanet00/kube-apiserver:v1.25.3",
        "redplanet00/etcd:3.5.4-0",
        "redplanet00/pause:3.8",
    ]
    images += images_kube
    need_pull += [True] * 6

    # Pull images which aren't present yet in the registry
    for image, pull in zip(config["images"].values(), need_pull):
        if not pull:
            continue

        dest = os.path.join(config["registry"], image.split(":")[1])
        commands = [
            ["docker", "pull", image],
            ["docker", "tag", image, dest],
            ["docker", "push", dest],
            ["docker", "image", "remove", image],
            ["docker", "image", "remove", dest],
        ]

        for command in commands:
<<<<<<< HEAD
            output, error = machines[0].process(command)[0]
=======
            output, error = machines[0].process(config, command)
>>>>>>> 71f012d9

            if error != []:
                logging.error("".join(error))
                sys.exit()


def docker_pull(config, machines, base_names):
    """Pull the correct docker images into the base images.
    Not for Kubernetes/KubeEdge deployments, as those use the registries
    For endpoint, pull both the publisher and combined images, as it can be used in
    either cloud/edge mode, or in endpoint mode for publisher and subscriber are combined.

    Args:
        config (dict): Parsed configuration
        machines (list(Machine object)): List of machine objects representing physical machines
        base_names (list(str)): List of base images to actually pull to

    Returns:
        list(list(str)): Names of docker containers launched per machine
    """
    logging.info("Pull docker containers into base images")

    # Pull the images
    commands = []
    sshs = []
    for machine in machines:
        for name, ip in zip(machine.base_names, machine.base_ips):
            name_r = name.rsplit("_", 1)[0].rstrip(string.digits)
            if name_r in base_names:
                images = []

<<<<<<< HEAD
                # Load worker application
                if "_cloud_" in name or "_edge_" in name:
                    # Kubernetes or KubeEdge use registries for cloud/edge
                    if (
                        config["benchmark"]["resource_manager"] == "kubernetes"
                        or config["benchmark"]["resource_manager"] == "kubeedge"
                    ):
                        continue

                    images.append(config["images"]["worker"].split(":")[1])
                elif "_endpoint" in name:
                    # Load endpoint and combined applications
                    images.append(config["images"]["endpoint"].split(":")[1])
                    images.append(config["images"]["combined"].split(":")[1])
=======
                # Pull
                if config["mode"] == "cloud" or config["mode"] == "edge":
                    if "_%s_" % (config["mode"]) in name:
                        # Subscriber
                        images.append(
                            os.path.join(config["registry"], config["images"][0].split(":")[1])
                        )
                    elif "_endpoint" in name:
                        # Publisher (+ combined)
                        images.append(
                            os.path.join(config["registry"], config["images"][1].split(":")[1])
                        )
                        images.append(
                            os.path.join(config["registry"], config["images"][2].split(":")[1])
                        )
                elif config["mode"] == "endpoint" and "_endpoint" in name:
                    # Combined (+ publisher)
                    images.append(
                        os.path.join(config["registry"], config["images"][2].split(":")[1])
                    )
                    images.append(
                        os.path.join(config["registry"], config["images"][1].split(":")[1])
                    )
>>>>>>> 71f012d9

                # Pull
                for image in images:
<<<<<<< HEAD
                    command = [
                        "docker",
                        "pull",
                        "%s/%s" % (config["registry"], image),
                    ]
                    commands.append(command)
                    sshs.append(name + "@" + ip)

    if commands != []:
        results = machines[0].process(commands, ssh=sshs)

        for ssh, (output, error) in zip(sshs, results):
            logging.info("Execute docker pull command on address [%s]" % (ssh))

            if error != [] and any(
                "server gave HTTP response to HTTPS client" in line for line in error
            ):
                logging.warn(
                    """\
    File /etc/docker/daemon.json does not exist, or is empty on machine %s. 
    This will most likely prevent the machine from pulling endpoint docker images 
    from the private Docker registry running on the main machine %s.
    Please create this file on machine %s with content: { "insecure-registries":["%s"] }
    Followed by a restart of Docker: systemctl restart docker"""
                    % (ssh, machines[0].name, ssh, config["registry"])
                )
            if error != []:
                logging.error("".join(error))
                sys.exit()
            elif output == []:
                logging.error("No output from command docker pull")
                sys.exit()
=======
                    command = ["docker", "pull", image]
                    processes.append(
                        [
                            name,
                            machines[0].process(
                                config,
                                command,
                                output=False,
                                ssh=True,
                                ssh_target=name + "@" + ip,
                            ),
                        ]
                    )

    # Checkout process output
    for name, process in processes:
        logging.debug("Check output of command [%s]" % (" ".join(process.args)))
        output = [line.decode("utf-8") for line in process.stdout.readlines()]
        error = [line.decode("utf-8") for line in process.stderr.readlines()]

        if error != [] and any(
            "server gave HTTP response to HTTPS client" in line for line in error
        ):
            logging.warn(
                """\
File /etc/docker/daemon.json does not exist, or is empty on Machine %s. 
This will most likely prevent the machine from pulling endpoint docker images 
from the private Docker registry running on the main machine %s.
Please create this file on machine %s with content: { "insecure-registries":["%s"] }
Followed by a restart of Docker: systemctl restart docker"""
                % (name, machines[0].name, name, config["registry"])
            )
        if error != []:
            logging.error("".join(error))
            sys.exit()
        elif output == []:
            logging.error("No output from command docker pull")
            sys.exit()
>>>>>>> 71f012d9


def start(config):
    """Create and manage infrastructure

    Args:
        config (dict): Parsed configuration

    Returns:
        list(Machine object): List of machine objects representing physical machines
    """
    if config["infrastructure"]["provider"] == "qemu":
        from .qemu import generate
        from .qemu import start

    machines = m.make_machine_objects(config)

    for machine in machines:
        machine.check_hardware(config)

    if config["infrastructure"]["cpu_pin"]:
        nodes_per_machine = schedule_pin(config, machines)
    else:
        nodes_per_machine = schedule_equal(config, machines)

    machines, nodes_per_machine = m.remove_idle(machines, nodes_per_machine)
    m.set_ip_names(config, machines, nodes_per_machine)

    m.gather_ips(config, machines)
    m.gather_ssh(config, machines)

    delete_vms(config, machines)
    m.print_schedule(machines)

    for machine in machines:
        logging.debug(machine)

    logging.info("Generate configuration files for Infrastructure and Ansible")
    create_keypair(config, machines)
    create_dir(config, machines)

    ansible.create_inventory_machine(config, machines)
    ansible.create_inventory_vm(config, machines)

    generate.start(config, machines)
    copy_files(config, machines)

    logging.info("Setting up the infrastructure")
    if not config["infrastructure"]["infra_only"]:
        docker_registry(config, machines)

    start.start(config, machines)
    add_ssh(config, machines)

    if config["infrastructure"]["network_emulation"]:
        network.start(config, machines)

    if config["infrastructure"]["netperf"]:
        network.benchmark(config, machines)

    return machines<|MERGE_RESOLUTION|>--- conflicted
+++ resolved
@@ -146,12 +146,13 @@
 
 
 def delete_vms(config, machines):
-    """The benchmark has been completed succesfully, now delete the VMs.
-
-    Args:
-        machines (list(Machine object)): List of machine objects representing physical machines
-    """
-    logging.info("Start deleting VMs after benchmark has completed")
+    """Delete the VMs created by Continuum: Always at the start of a run the delete old VMs, 
+    and possilby at the end if the run if configured by the user
+
+    Args:
+        machines (list(Machine object)): List of machine objects representing physical machines
+    """
+    logging.info("Start deleting VMs")
 
     commands = []
     sshs = []
@@ -168,14 +169,10 @@
             )
             command = "ssh %s -t 'bash -l -c \"%s\"'" % (machine.name, comm)
 
-<<<<<<< HEAD
         commands.append(command)
         sshs.append(None)
 
-    results = machines[0].process(commands, shell=True, ssh=sshs, ssh_key=False)
-=======
-        processes.append(machine.process(config, command, shell=True, output=False))
->>>>>>> 71f012d9
+    results = machines[0].process(config, commands, shell=True, ssh=sshs, ssh_key=False)
 
     # Wait for process to finish. Outcome of destroy command does not matter
     for command, (_, _) in zip(commands, results):
@@ -193,26 +190,15 @@
     logging.info("Create SSH keys to be used with VMs")
     for machine in machines:
         if machine.is_local:
-            command = [
-                """
-[[ ! -f %s.pub ]] && 
-cd %s &&
-ssh-keygen -t rsa -b 4096 -f %s -C KubeEdge -N '' -q"""
-                % (
-                    config["ssh_key"],
-                    config["home"],
-                    os.path.join(".ssh", config["ssh_key"].split("/")[-1]),
-                )
-            ]
-<<<<<<< HEAD
-            output, error = machine.process(command, shell=True)[0]
-=======
-            output, error = machine.process(config, command, shell=True)
->>>>>>> 71f012d9
+            command = "[[ ! -f %s.pub ]] && ssh-keygen -t rsa -b 4096 -f %s -C KubeEdge -N '' -q" % (
+                config["ssh_key"],
+                os.path.join(".ssh", config["ssh_key"].split("/")[-1]),
+            )
+            output, error = machine.process(config, command, shell=True)[0]
         else:
             source = "%s*" % (config["ssh_key"])
             dest = machine.name + ":./.ssh/"
-            output, error = machine.copy_files(source, dest)
+            output, error = machine.copy_files(config, source, dest)
 
         if error != []:
             logging.error("".join(error))
@@ -235,12 +221,11 @@
         machines (list(Machine object)): List of machine objects representing physical machines
     """
     logging.info("Create a temporary directory for generated files")
-    command = "rm -rf %s/.tmp && mkdir %s/.tmp" % (config["base"], config["base"])
-<<<<<<< HEAD
-    output, error = machines[0].process(command, shell=True)[0]
-=======
-    output, error = machines[0].process(config, command, shell=True)
->>>>>>> 71f012d9
+    command = "rm -rf %s && mkdir %s" % (
+        os.path.join(config["base"], ".tmp"),
+        os.path.join(config["base"], ".tmp"),
+    )
+    output, error = machines[0].process(config, command, shell=True)[0]
 
     if error != []:
         logging.error("".join(error))
@@ -250,76 +235,77 @@
         sys.exit()
 
 
-def copy_files(config, machines):
-    """Copy Infrastructure and Ansible files to all machines with
-    directory config["infrastructure"]["base_path"]/.continuum
-
-    Args:
-        config (dict): Parsed configuration
-        machines (list(Machine object)): List of machine objects representing physical machines
-    """
-    logging.info("Start copying files to all nodes")
-
-    # Create a source directory on each machiine
+def delete_old_content(config, machines):
+    """Delete continuum content from previous runs, excluding base images
+
+    Args:
+        config (dict): Parsed configuration
+        machines (list(Machine object)): List of machine objects representing physical machines
+    """
     commands = []
     for machine in machines:
-<<<<<<< HEAD
-=======
-        # Delete old content
         if machine.is_local:
-            command = (
-                "rm -rf %s/.continuum/cloud && \
-                 rm -rf %s/.continuum/edge && \
-                 rm -rf %s/.continuum/endpoint && \
-                 rm -rf %s/.continuum/execution_model && \
-                 rm -rf %s/.continuum/infrastructure && \
-                 find %s/.continuum -maxdepth 1 -type f -delete"
+            command = ("""\
+rm -rf %s/.continuum/cloud && \
+rm -rf %s/.continuum/edge && \
+rm -rf %s/.continuum/endpoint && \
+rm -rf %s/.continuum/execution_model && \
+rm -rf %s/.continuum/infrastructure && \
+find %s/.continuum -maxdepth 1 -type f -delete"""
                 % ((config["infrastructure"]["base_path"],) * 6)
             )
-            machine.process(config, command, shell=True)
         else:
-            command = (
-                'ssh %s "\
-                 rm -rf %s/.continuum/cloud && \
-                 rm -rf %s/.continuum/edge && \
-                 rm -rf %s/.continuum/endpoint && \
-                 rm -rf %s/.continuum/execution_model && \
-                 rm -rf %s/.continuum/infrastructure && \
-                 find %s/.continuum -maxdepth 1 -type f -delete"'
-                % ((config["infrastructure"]["base_path"],) * 6)
-            )
-            machine.process(config, command, shell=True)
-
-        # Create a source directory on each machiine
->>>>>>> 71f012d9
+            command = ("""\
+ssh %s \"\
+rm -rf %s/.continuum/cloud && \
+rm -rf %s/.continuum/edge && \
+rm -rf %s/.continuum/endpoint && \
+rm -rf %s/.continuum/execution_model && \
+rm -rf %s/.continuum/infrastructure && \
+find %s/.continuum -maxdepth 1 -type f -delete\""""
+                % ((machine.name,) + (config["infrastructure"]["base_path"],) * 6)
+            )
+
+        commands.append(command)
+    
+    results = machines[0].process(config, commands, shell=True)
+
+    for output, error in results:
+        if error != [] and not all(["No such file or directory" in line for line in error]):
+            logging.error("".join(error))
+            sys.exit()
+        elif output != []:
+            logging.error("".join(output))
+            sys.exit()
+
+def create_continuum_dir(config, machines):
+    """Create the .continuum and .continuum/images folders for storage
+
+    Args:
+        config (dict): Parsed configuration
+        machines (list(Machine object)): List of machine objects representing physical machines
+    """
+    commands = []
+    for machine in machines:
         if machine.is_local:
             command = (
                 "mkdir -p %s/.continuum && \
                  mkdir -p %s/.continuum/images"
                 % ((config["infrastructure"]["base_path"],) * 2)
             )
-<<<<<<< HEAD
-        else:
-            command = 'ssh %s "rm -rf ./.continuum && mkdir ./.continuum"' % (machine.name)
-
-        commands.append(command)
-=======
-            output, error = machine.process(config, command, shell=True)
-
             dest = os.path.join(config["infrastructure"]["base_path"], ".continuum/")
         else:
             command = (
                 'ssh %s "\
                  mkdir -p %s/.continuum && \
                  mkdir -p %s/.continuum/images"'
-                % ((config["infrastructure"]["base_path"],) * 2)
-            )
-            output, error = machine.process(config, command, shell=True)
-
+                % ((machine.name,) + (config["infrastructure"]["base_path"],) * 2)
+            )
             dest = machine.name + ":%s/.continuum/" % (config["infrastructure"]["base_path"])
->>>>>>> 71f012d9
-
-    results = machines[0].process(commands, shell=True)
+
+        commands.append(command)
+
+    results = machines[0].process(config, commands, shell=True)
 
     for output, error in results:
         if error != []:
@@ -329,12 +315,29 @@
             logging.error("".join(output))
             sys.exit()
 
-    # For the local machine, copy the ansible inventory file and benchmark launch
+
+def copy_files(config, machines):
+    """Copy Infrastructure and Ansible files to all machines with
+    directory config["infrastructure"]["base_path"]/.continuum
+
+    Args:
+        config (dict): Parsed configuration
+        machines (list(Machine object)): List of machine objects representing physical machines
+    """
+    logging.info("Start copying files to all nodes")
+
+    # Delete old content
+    delete_old_content(config, machines)
+
+    # Create a source directory on each machine
+    create_continuum_dir(config, machines)
+
+    # Now copy the files over
     for machine in machines:
         if machine.is_local:
-            dest = config["home"] + "/.continuum/"
+            dest = os.path.join(config["infrastructure"]["base_path"], ".continuum/")
         else:
-            dest = machine.name + ":./.continuum/"
+            dest = machine.name + ":%s/.continuum/" % (config["infrastructure"]["base_path"])
 
         out = []
 
@@ -352,26 +355,14 @@
                 and (config["mode"] == "cloud" or config["mode"] == "edge")
                 and config["benchmark"]["resource_manager"] != "mist"
             ):
-<<<<<<< HEAD
-                path = (
-                    config["base"]
-                    + "/application/"
-                    + config["benchmark"]["application"]
-                    + "/launch_benchmark_"
-                    + config["benchmark"]["resource_manager"]
-                    + ".yml"
+                path = os.path.join(
+                    config["base"],
+                    "application",
+                    config["benchmark"]["application"],
+                    "launch_benchmark_%s.yml" % (config["benchmark"]["resource_manager"]),
                 )
                 d = dest + "launch_benchmark.yml"
-                out.append(machine.copy_files(path, d))
-=======
-                path = os.path.join(
-                    config["base"],
-                    "resource_manager",
-                    config["benchmark"]["resource_manager"],
-                    "launch_benchmark.yml",
-                )
-                out.append(machine.copy_files(config, path, dest))
->>>>>>> 71f012d9
+                out.append(machine.copy_files(config, path, d))
 
         # Copy VM creation files
         for name in (
@@ -381,11 +372,7 @@
             + machine.endpoint_names
             + machine.base_names
         ):
-            out.append(machine.copy_files(config["base"] + "/.tmp/domain_" + name + ".xml", dest))
             out.append(
-<<<<<<< HEAD
-                machine.copy_files(config["base"] + "/.tmp/user_data_" + name + ".yml", dest)
-=======
                 machine.copy_files(
                     config, os.path.join(config["base"], ".tmp", "domain_" + name + ".xml"), dest
                 )
@@ -394,7 +381,6 @@
                 machine.copy_files(
                     config, os.path.join(config["base"], ".tmp", "user_data_" + name + ".yml"), dest
                 )
->>>>>>> 71f012d9
             )
 
         # Copy Ansible files for infrastructure
@@ -411,20 +397,8 @@
                 if config["benchmark"]["resource_manager"] == "mist":
                     rm = "kubeedge"
 
-<<<<<<< HEAD
-                if (
-                    config["benchmark"]["resource_manager"] == "kubernetes"
-                    or config["benchmark"]["resource_manager"] == "kubeedge"
-                ):
-                    path = config["base"] + "/resource_manager/kubernetes/config.toml"
-                    out.append(machine.copy_files(path, dest))
-
-                path = config["base"] + "/resource_manager/" + rm + "/cloud/"
-                out.append(machine.copy_files(path, dest, recursive=True))
-=======
                 path = os.path.join(config["base"], "resource_manager", rm, "cloud")
                 out.append(machine.copy_files(config, path, dest, recursive=True))
->>>>>>> 71f012d9
 
                 if config["mode"] == "edge":
                     path = os.path.join(config["base"], "resource_manager", rm, "edge")
@@ -433,14 +407,8 @@
                 path = os.path.join(config["base"], "execution_model")
                 out.append(machine.copy_files(config, path, dest, recursive=True))
 
-<<<<<<< HEAD
-            if config["infrastructure"]["endpoint_nodes"]:
-                path = config["base"] + "/resource_manager/endpoint/"
-                out.append(machine.copy_files(path, dest, recursive=True))
-=======
             path = os.path.join(config["base"], "resource_manager/endpoint/")
             out.append(machine.copy_files(config, path, dest, recursive=True))
->>>>>>> 71f012d9
 
         for output, error in out:
             if error != []:
@@ -478,19 +446,8 @@
 
     # Check if old keys are still in the known hosts file
     for ip in ips:
-<<<<<<< HEAD
-        command = [
-            "ssh-keygen",
-            "-f",
-            config["home"] + "/.ssh/known_hosts",
-            "-R",
-            ip,
-        ]
-        _, error = machines[0].process(command)[0]
-=======
         command = ["ssh-keygen", "-f", os.path.join(config["home"], ".ssh/known_hosts"), "-R", ip]
-        _, error = machines[0].process(config, command)
->>>>>>> 71f012d9
+        _, error = machines[0].process(config, command)[0]
 
         if error != [] and not any("not found in" in err for err in error):
             logging.error("".join(error))
@@ -500,13 +457,8 @@
     for ip in ips:
         logging.info("Wait for VM to have started up")
         while True:
-<<<<<<< HEAD
-            command = "ssh-keyscan %s >> %s/.ssh/known_hosts" % (ip, config["home"])
-            _, error = machines[0].process(command, shell=True)[0]
-=======
             command = f"ssh-keyscan {ip} >> {os.path.join(config['home'], '.ssh/known_hosts')}"
-            _, error = machines[0].process(config, command, shell=True)
->>>>>>> 71f012d9
+            _, error = machines[0].process(config, command, shell=True)[0]
 
             if any("# " + str(ip) + ":" in err for err in error):
                 break
@@ -517,7 +469,7 @@
 
 
 def docker_registry(config, machines):
-    """Create and fill a local, private docker registry without the images needed for the benchmark.
+    """Create and fill a local, private docker registry with the images needed for the benchmark.
     This is to prevent each spawned VM to pull from DockerHub, which has a rate limit.
 
     Args:
@@ -529,11 +481,7 @@
 
     # Check if registry is up
     command = ["curl", "%s/v2/_catalog" % (config["registry"])]
-<<<<<<< HEAD
-    output, error = machines[0].process(command)[0]
-=======
-    output, error = machines[0].process(config, command)
->>>>>>> 71f012d9
+    output, error = machines[0].process(config, command)[0]
 
     if error != [] and any("Failed to connect to" in line for line in error):
         # Not yet up, so launch
@@ -549,11 +497,7 @@
             "registry",
             "registry:2",
         ]
-<<<<<<< HEAD
-        output, error = machines[0].process(command)[0]
-=======
-        output, error = machines[0].process(config, command)
->>>>>>> 71f012d9
+        output, error = machines[0].process(config, command)[0]
 
         if error != [] and not (
             any("Unable to find image" in line for line in error)
@@ -573,21 +517,23 @@
             if image.split(":")[1] in repos:
                 need_pull[i] = False
 
-    # Add Kubernetes source images, always check if they can be pulled
     images = list(config["images"].values())
-    images_kube = [
-        "redplanet00/kube-proxy:v1.25.3",
-        "redplanet00/kube-controller-manager:v1.25.3",
-        "redplanet00/kube-scheduler:v1.25.3",
-        "redplanet00/kube-apiserver:v1.25.3",
-        "redplanet00/etcd:3.5.4-0",
-        "redplanet00/pause:3.8",
-    ]
-    images += images_kube
-    need_pull += [True] * 6
+
+    # TODO This is RM specific, move this to the RM code
+    if config["benchmark"]["resource_manager"] == "kubernetes-control":
+        images_kube = [
+            "redplanet00/kube-proxy:v1.25.3",
+            "redplanet00/kube-controller-manager:v1.25.3",
+            "redplanet00/kube-scheduler:v1.25.3",
+            "redplanet00/kube-apiserver:v1.25.3",
+            "redplanet00/etcd:3.5.4-0",
+            "redplanet00/pause:3.8",
+        ]
+        images += images_kube
+        need_pull += [True] * 6
 
     # Pull images which aren't present yet in the registry
-    for image, pull in zip(config["images"].values(), need_pull):
+    for image, pull in zip(images, need_pull):
         if not pull:
             continue
 
@@ -596,16 +542,10 @@
             ["docker", "pull", image],
             ["docker", "tag", image, dest],
             ["docker", "push", dest],
-            ["docker", "image", "remove", image],
-            ["docker", "image", "remove", dest],
         ]
 
         for command in commands:
-<<<<<<< HEAD
-            output, error = machines[0].process(command)[0]
-=======
-            output, error = machines[0].process(config, command)
->>>>>>> 71f012d9
+            output, error = machines[0].process(config, command)[0]
 
             if error != []:
                 logging.error("".join(error))
@@ -637,122 +577,43 @@
             if name_r in base_names:
                 images = []
 
-<<<<<<< HEAD
-                # Load worker application
                 if "_cloud_" in name or "_edge_" in name:
-                    # Kubernetes or KubeEdge use registries for cloud/edge
-                    if (
-                        config["benchmark"]["resource_manager"] == "kubernetes"
-                        or config["benchmark"]["resource_manager"] == "kubeedge"
-                    ):
-                        continue
-
+                    # Load worker application (always in base image for mist deployment)
                     images.append(config["images"]["worker"].split(":")[1])
                 elif "_endpoint" in name:
                     # Load endpoint and combined applications
                     images.append(config["images"]["endpoint"].split(":")[1])
                     images.append(config["images"]["combined"].split(":")[1])
-=======
-                # Pull
-                if config["mode"] == "cloud" or config["mode"] == "edge":
-                    if "_%s_" % (config["mode"]) in name:
-                        # Subscriber
-                        images.append(
-                            os.path.join(config["registry"], config["images"][0].split(":")[1])
-                        )
-                    elif "_endpoint" in name:
-                        # Publisher (+ combined)
-                        images.append(
-                            os.path.join(config["registry"], config["images"][1].split(":")[1])
-                        )
-                        images.append(
-                            os.path.join(config["registry"], config["images"][2].split(":")[1])
-                        )
-                elif config["mode"] == "endpoint" and "_endpoint" in name:
-                    # Combined (+ publisher)
-                    images.append(
-                        os.path.join(config["registry"], config["images"][2].split(":")[1])
-                    )
-                    images.append(
-                        os.path.join(config["registry"], config["images"][1].split(":")[1])
-                    )
->>>>>>> 71f012d9
-
-                # Pull
+
                 for image in images:
-<<<<<<< HEAD
-                    command = [
-                        "docker",
-                        "pull",
-                        "%s/%s" % (config["registry"], image),
-                    ]
+                    command = ["docker", "pull", os.path.join(config["registry"], image)]
                     commands.append(command)
                     sshs.append(name + "@" + ip)
 
-    if commands != []:
-        results = machines[0].process(commands, ssh=sshs)
-
-        for ssh, (output, error) in zip(sshs, results):
-            logging.info("Execute docker pull command on address [%s]" % (ssh))
-
-            if error != [] and any(
-                "server gave HTTP response to HTTPS client" in line for line in error
-            ):
-                logging.warn(
-                    """\
-    File /etc/docker/daemon.json does not exist, or is empty on machine %s. 
-    This will most likely prevent the machine from pulling endpoint docker images 
-    from the private Docker registry running on the main machine %s.
-    Please create this file on machine %s with content: { "insecure-registries":["%s"] }
-    Followed by a restart of Docker: systemctl restart docker"""
-                    % (ssh, machines[0].name, ssh, config["registry"])
-                )
-            if error != []:
-                logging.error("".join(error))
-                sys.exit()
-            elif output == []:
-                logging.error("No output from command docker pull")
-                sys.exit()
-=======
-                    command = ["docker", "pull", image]
-                    processes.append(
-                        [
-                            name,
-                            machines[0].process(
-                                config,
-                                command,
-                                output=False,
-                                ssh=True,
-                                ssh_target=name + "@" + ip,
-                            ),
-                        ]
+        if commands != []:
+            results = machines[0].process(config, commands, ssh=sshs)
+
+            for ssh, (output, error) in zip(sshs, results):
+                logging.info("Execute docker pull command on address [%s]" % (ssh))
+
+                if error != [] and any(
+                    "server gave HTTP response to HTTPS client" in line for line in error
+                ):
+                    logging.warn(
+                        """\
+        File /etc/docker/daemon.json does not exist, or is empty on machine %s. 
+        This will most likely prevent the machine from pulling endpoint docker images 
+        from the private Docker registry running on the main machine %s.
+        Please create this file on machine %s with content: { "insecure-registries":["%s"] }
+        Followed by a restart of Docker: systemctl restart docker"""
+                        % (ssh, machines[0].name, ssh, config["registry"])
                     )
-
-    # Checkout process output
-    for name, process in processes:
-        logging.debug("Check output of command [%s]" % (" ".join(process.args)))
-        output = [line.decode("utf-8") for line in process.stdout.readlines()]
-        error = [line.decode("utf-8") for line in process.stderr.readlines()]
-
-        if error != [] and any(
-            "server gave HTTP response to HTTPS client" in line for line in error
-        ):
-            logging.warn(
-                """\
-File /etc/docker/daemon.json does not exist, or is empty on Machine %s. 
-This will most likely prevent the machine from pulling endpoint docker images 
-from the private Docker registry running on the main machine %s.
-Please create this file on machine %s with content: { "insecure-registries":["%s"] }
-Followed by a restart of Docker: systemctl restart docker"""
-                % (name, machines[0].name, name, config["registry"])
-            )
-        if error != []:
-            logging.error("".join(error))
-            sys.exit()
-        elif output == []:
-            logging.error("No output from command docker pull")
-            sys.exit()
->>>>>>> 71f012d9
+                if error != []:
+                    logging.error("".join(error))
+                    sys.exit()
+                elif output == []:
+                    logging.error("No output from command docker pull")
+                    sys.exit()
 
 
 def start(config):
